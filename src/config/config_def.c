--- conflicted
+++ resolved
@@ -45,16 +45,10 @@
 	    NULL},
 	{ "verbose", "list",
 	    "choices=[\"block\",\"ckpt\",\"compact\",\"evict\","
-<<<<<<< HEAD
-	    "\"evictserver\",\"fileops\",\"hazard\",\"log\",\"lsm\",\"mutex\""
-	    ",\"overflow\",\"read\",\"readserver\",\"reconcile\",\"recovery\""
-	    ",\"salvage\",\"shared_cache\",\"split\",\"verify\",\"version\","
-	    "\"write\"]",
-=======
 	    "\"evictserver\",\"fileops\",\"log\",\"lsm\",\"mutex\","
 	    "\"overflow\",\"read\",\"readserver\",\"reconcile\",\"recovery\","
-	    "\"salvage\",\"shared_cache\",\"verify\",\"version\",\"write\"]",
->>>>>>> e1dd7c6b
+	    "\"salvage\",\"shared_cache\",\"split\",\"verify\",\"version\","
+	    "\"write\"]",
 	    NULL},
 	{ NULL, NULL, NULL, NULL }
 };
@@ -287,16 +281,10 @@
 	{ "use_environment_priv", "boolean", NULL, NULL},
 	{ "verbose", "list",
 	    "choices=[\"block\",\"ckpt\",\"compact\",\"evict\","
-<<<<<<< HEAD
-	    "\"evictserver\",\"fileops\",\"hazard\",\"log\",\"lsm\",\"mutex\""
-	    ",\"overflow\",\"read\",\"readserver\",\"reconcile\",\"recovery\""
-	    ",\"salvage\",\"shared_cache\",\"split\",\"verify\",\"version\","
-	    "\"write\"]",
-=======
 	    "\"evictserver\",\"fileops\",\"log\",\"lsm\",\"mutex\","
 	    "\"overflow\",\"read\",\"readserver\",\"reconcile\",\"recovery\","
-	    "\"salvage\",\"shared_cache\",\"verify\",\"version\",\"write\"]",
->>>>>>> e1dd7c6b
+	    "\"salvage\",\"shared_cache\",\"split\",\"verify\",\"version\","
+	    "\"write\"]",
 	    NULL},
 	{ NULL, NULL, NULL, NULL }
 };
