--- conflicted
+++ resolved
@@ -535,22 +535,6 @@
 
 		if (!__evict_update_work(session))
 			break;
-
-<<<<<<< HEAD
-		if (loop > 10) {
-			WT_STAT_FAST_CONN_SET(session,
-			    cache_eviction_aggressive_set, 1);
-			FLD_SET(cache->state, WT_EVICT_STATE_AGGRESSIVE);
-		}
-=======
-		/*
-		 * Try to start a new thread if we have capacity and haven't
-		 * reached the eviction targets.
-		 */
-		if (F_ISSET(cache, WT_CACHE_EVICT_ALL))
-			WT_RET(__wt_thread_group_start_one(
-			    session, &conn->evict_threads, false));
->>>>>>> e189aa8a
 
 		__wt_verbose(session, WT_VERB_EVICTSERVER,
 		    "Eviction pass with: Max: %" PRIu64
