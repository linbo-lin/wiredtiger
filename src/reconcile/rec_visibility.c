/*-
 * Copyright (c) 2014-present MongoDB, Inc.
 * Copyright (c) 2008-2014 WiredTiger, Inc.
 *	All rights reserved.
 *
 * See the file LICENSE for redistribution information.
 */

#include "wt_internal.h"

/*
 * __rec_update_stable --
 *     Return whether an update is stable or not.
 */
static inline bool
__rec_update_stable(WT_SESSION_IMPL *session, WT_RECONCILE *r, WT_UPDATE *upd)
{
    return (F_ISSET(r, WT_REC_VISIBLE_ALL) ? __wt_txn_upd_visible_all(session, upd) :
                                             __wt_txn_upd_visible(session, upd) &&
          __wt_txn_visible(session, upd->txnid, upd->durable_ts));
}

/*
 * __rec_update_save --
 *     Save a WT_UPDATE list for later restoration.
 */
static inline int
__rec_update_save(WT_SESSION_IMPL *session, WT_RECONCILE *r, WT_INSERT *ins, void *ripcip,
  WT_UPDATE *onpage_upd, bool supd_restore, size_t upd_memsize)
{
    WT_SAVE_UPD *supd;

    /* If nothing is committed, we must restore the update chain. */
    WT_ASSERT(session, onpage_upd != NULL || supd_restore);
    /* We can only write a standard update or a modify to the data store. */
    WT_ASSERT(session,
      onpage_upd == NULL || onpage_upd->type == WT_UPDATE_STANDARD ||
        onpage_upd->type == WT_UPDATE_MODIFY);

    WT_RET(__wt_realloc_def(session, &r->supd_allocated, r->supd_next + 1, &r->supd));
    supd = &r->supd[r->supd_next];
    supd->ins = ins;
    supd->ripcip = ripcip;
    supd->onpage_upd = onpage_upd;
    supd->restore = supd_restore;
    ++r->supd_next;
    r->supd_memsize += upd_memsize;
    return (0);
}

/*
 * __rec_append_orig_value --
 *     Append the key's original value to its update list. It assumes that we have an onpage value,
 *     the onpage value is not a prepared update, and we don't overwrite transaction id to
 *     WT_TXN_NONE and timestamps to WT_TS_NONE in time window for in-memory databases.
 */
static int
__rec_append_orig_value(
  WT_SESSION_IMPL *session, WT_PAGE *page, WT_UPDATE *upd, WT_CELL_UNPACK_KV *unpack)
{
    WT_DECL_ITEM(tmp);
    WT_DECL_RET;
    WT_UPDATE *append, *oldest_upd, *tombstone;
    size_t size, total_size;
    bool tombstone_globally_visible;

    WT_ASSERT(
      session, upd != NULL && unpack != NULL && unpack->type != WT_CELL_DEL && !unpack->tw.prepare);

    append = oldest_upd = tombstone = NULL;
    total_size = 0;
    tombstone_globally_visible = false;

    /* Review the current update list, checking conditions that mean no work is needed. */
    for (;; upd = upd->next) {
        /* Done if the update was restored from the data store or the history store. */
        if (F_ISSET(upd, WT_UPDATE_RESTORED_FROM_DS | WT_UPDATE_RESTORED_FROM_HS))
            return (0);

        /*
         * Done if the on page value already appears on the update list. We can't do the same check
         * for stop time point because we may still need to append the onpage value if only the
         * tombstone is on the update chain. We only need to check it in the in memory case as in
         * other cases, the update must have been restored from the data store and we may overwrite
         * its transaction id to WT_TXN_NONE and its timestamps to WT_TS_NONE when we write the
         * update to the time window.
         */
        if (F_ISSET(S2C(session), WT_CONN_IN_MEMORY) && unpack->tw.start_ts == upd->start_ts &&
          unpack->tw.start_txn == upd->txnid && upd->type != WT_UPDATE_TOMBSTONE)
            return (0);

        /*
         * Done if at least one self-contained update is globally visible. It's tempting to pull
         * this test out of the loop and only test the oldest self-contained update for global
         * visibility (as visibility tests are expensive). However, when running at lower isolation
         * levels, or when an application intentionally commits in out of timestamp order, it's
         * possible for an update on the chain to be globally visible and followed by an (earlier)
         * update that is not yet globally visible.
         */
        if (WT_UPDATE_DATA_VALUE(upd) && __wt_txn_upd_visible_all(session, upd))
            return (0);

        if (upd->txnid != WT_TXN_ABORTED)
            oldest_upd = upd;

        /* Leave reference pointing to the last item in the update list. */
        if (upd->next == NULL)
            break;
    }

    /*
     * We end up in this function because we have selected a newer value to write to disk. If we
     * select the newest committed update, we should see a valid update here. We can only write
     * uncommitted prepared updates in eviction and if the update chain only has uncommitted
     * prepared updates, we cannot abort them concurrently when we are still evicting the page
     * because we have to do a search for the prepared updates, which can not proceed until eviction
     * finishes.
     */
    WT_ASSERT(session, oldest_upd != NULL);

    /*
     * Additionally, we need to append a tombstone before the onpage value we're about to append to
     * the list, if the onpage value has a valid stop time point. Imagine a case where we insert and
     * delete a value respectively at timestamp 0 and 10, and later insert it again at 20. We need
     * the tombstone to tell us there is no value between 10 and 20.
     */
    if (WT_TIME_WINDOW_HAS_STOP(&unpack->tw)) {
        tombstone_globally_visible = __wt_txn_tw_stop_visible_all(session, &unpack->tw);

        /* No need to append the tombstone if it is already in the update chain. */
        if (oldest_upd->type != WT_UPDATE_TOMBSTONE) {
            /*
             * We still need to append the globally visible tombstone if its timestamp is WT_TS_NONE
             * as we may need it to clear the history store content of the key. We don't append a
             * timestamped globally visible tombstone because even if its timestamp is smaller than
             * the entries in the history store, we can't change the history store entries. This is
             * not correct but we hope we can get away with it.
             */
            if (unpack->tw.durable_stop_ts != WT_TS_NONE && tombstone_globally_visible)
                return (0);

            WT_ERR(__wt_upd_alloc_tombstone(session, &tombstone, &size));
            total_size += size;
            tombstone->txnid = unpack->tw.stop_txn;
            tombstone->start_ts = unpack->tw.stop_ts;
            tombstone->durable_ts = unpack->tw.durable_stop_ts;
            F_SET(tombstone, WT_UPDATE_RESTORED_FROM_DS);
        } else {
            /*
             * We may have overwritten its transaction id to WT_TXN_NONE and its timestamps to
             * WT_TS_NONE in the time window.
             */
            WT_ASSERT(session,
              (unpack->tw.stop_ts == oldest_upd->start_ts || unpack->tw.stop_ts == WT_TS_NONE) &&
                (unpack->tw.stop_txn == oldest_upd->txnid || unpack->tw.stop_txn == WT_TXN_NONE));

            if (tombstone_globally_visible)
                return (0);
        }
    }

    /* We need the original on-page value for some reader: get a copy. */
    if (!tombstone_globally_visible) {
        WT_ERR(__wt_scr_alloc(session, 0, &tmp));
        WT_ERR(__wt_page_cell_data_ref(session, page, unpack, tmp));
        WT_ERR(__wt_upd_alloc(session, tmp, WT_UPDATE_STANDARD, &append, &size));
        total_size += size;
        append->txnid = unpack->tw.start_txn;
        append->start_ts = unpack->tw.start_ts;
        append->durable_ts = unpack->tw.durable_start_ts;
        F_SET(append, WT_UPDATE_RESTORED_FROM_DS);
    }

    if (tombstone != NULL) {
        tombstone->next = append;
        append = tombstone;
    }

    /* Append the new entry into the update list. */
    WT_PUBLISH(upd->next, append);

    __wt_cache_page_inmem_incr(session, page, total_size);

    if (0) {
err:
        __wt_free(session, append);
        __wt_free(session, tombstone);
    }
    __wt_scr_free(session, &tmp);
    return (ret);
}

/*
 * __rec_need_save_upd --
 *     Return if we need to save the update chain
 */
static inline bool
__rec_need_save_upd(
  WT_SESSION_IMPL *session, WT_RECONCILE *r, WT_UPDATE_SELECT *upd_select, bool has_newer_updates)
{
    if (upd_select->tw.prepare)
        return (true);

    if (F_ISSET(r, WT_REC_EVICT) && has_newer_updates)
        return (true);

    /*
     * Save updates for any reconciliation that doesn't involve history store (in-memory database
     * and fixed length column store), except when the selected stop time point or the selected
     * start time point is globally visible.
     */
    if (!F_ISSET(r, WT_REC_HS) && !F_ISSET(r, WT_REC_IN_MEMORY) && r->page->type != WT_PAGE_COL_FIX)
        return (false);

    /* When in checkpoint, no need to save update if no onpage value is selected. */
    if (F_ISSET(r, WT_REC_CHECKPOINT) && upd_select->upd == NULL)
        return (false);

    if (WT_TIME_WINDOW_HAS_STOP(&upd_select->tw))
        return (!__wt_txn_tw_stop_visible_all(session, &upd_select->tw));
    else
        return (!__wt_txn_tw_start_visible_all(session, &upd_select->tw));
}

/*
 * __timestamp_out_of_order_fix --
 *     If we found a tombstone with a time point earlier than the update it applies to, which can
 *     happen if the application performs operations with timestamps out-of-order, make it invisible
 *     by making the start time point match the stop time point of the tombstone. We don't guarantee
 *     that older readers will be able to continue reading content that has been made invisible by
 *     out-of-order updates. Note that we carefully don't take this path when the stop time point is
 *     equal to the start time point. While unusual, it is permitted for a single transaction to
 *     insert and then remove a record. We don't want to generate a warning in that case.
 */
static inline void
__timestamp_out_of_order_fix(WT_SESSION_IMPL *session, WT_TIME_WINDOW *select_tw)
{
    char time_string[WT_TIME_STRING_SIZE];

    if (select_tw->stop_ts < select_tw->start_ts ||
      (select_tw->stop_ts == select_tw->start_ts && select_tw->stop_txn < select_tw->start_txn)) {
        __wt_verbose(session, WT_VERB_TIMESTAMP,
          "Warning: fixing out-of-order timestamps remove earlier than value; time window %s",
          __wt_time_window_to_string(select_tw, time_string));

        select_tw->durable_start_ts = select_tw->durable_stop_ts;
        select_tw->start_ts = select_tw->stop_ts;
    }
}

/*
 * __wt_rec_upd_select --
 *     Return the update in a list that should be written (or NULL if none can be written).
 */
int
__wt_rec_upd_select(WT_SESSION_IMPL *session, WT_RECONCILE *r, WT_INSERT *ins, void *ripcip,
  WT_CELL_UNPACK_KV *vpack, WT_UPDATE_SELECT *upd_select)
{
    WT_DECL_ITEM(tmp);
    WT_DECL_RET;
    WT_PAGE *page;
    WT_TIME_WINDOW *select_tw;
    WT_UPDATE *first_txn_upd, *first_upd, *upd, *last_upd, *tombstone;
    wt_timestamp_t max_ts;
    size_t upd_memsize;
    uint64_t max_txn, session_txnid, txnid;
    bool has_newer_updates, is_hs_page, supd_restore, upd_saved;

    /*
     * The "saved updates" return value is used independently of returning an update we can write,
     * both must be initialized.
     */
    upd_select->upd = NULL;
    upd_select->upd_saved = false;
    select_tw = &upd_select->tw;
    WT_TIME_WINDOW_INIT(select_tw);

    page = r->page;
    first_txn_upd = upd = last_upd = tombstone = NULL;
    upd_memsize = 0;
    max_ts = WT_TS_NONE;
    max_txn = WT_TXN_NONE;
    has_newer_updates = supd_restore = upd_saved = false;
    is_hs_page = F_ISSET(session->dhandle, WT_DHANDLE_HS);
    session_txnid = WT_SESSION_TXN_SHARED(session)->id;

    /*
     * If called with a WT_INSERT item, use its WT_UPDATE list (which must exist), otherwise check
     * for an on-page row-store WT_UPDATE list (which may not exist). Return immediately if the item
     * has no updates.
     */
    if (ins != NULL)
        first_upd = ins->upd;
    else if ((first_upd = WT_ROW_UPDATE(page, ripcip)) == NULL)
        return (0);

    for (upd = first_upd; upd != NULL; upd = upd->next) {
        if ((txnid = upd->txnid) == WT_TXN_ABORTED)
            continue;

        ++r->updates_seen;
        upd_memsize += WT_UPDATE_MEMSIZE(upd);

        /*
         * Track the first update in the chain that is not aborted and the maximum transaction ID.
         */
        if (first_txn_upd == NULL)
            first_txn_upd = upd;
        if (WT_TXNID_LT(max_txn, txnid))
            max_txn = txnid;

        /*
         * Special handling for application threads evicting their own updates.
         */
        if (!is_hs_page && F_ISSET(r, WT_REC_APP_EVICTION_SNAPSHOT) && txnid == session_txnid) {
            has_newer_updates = true;
            continue;
        }
        /*
         * Check whether the update was committed before reconciliation started. The global commit
         * point can move forward during reconciliation so we use a cached copy to avoid races when
         * a concurrent transaction commits or rolls back while we are examining its updates. This
         * check is not required for history store updates as they are implicitly committed. As
         * prepared transaction IDs are globally visible, need to check the update state as well.
         *
         * If an earlier reconciliation chose this update (it is marked as being destined for the
         * data store), we should select it regardless of visibility if we haven't already selected
         * one. This is important as it is never ok to shift the on-disk value backwards in the
         * update chain.
         *
         * Also, if an earlier reconciliation performed an update-restore eviction and this update
         * was restored from disk, we can select this update irrespective of visibility. This
         * scenario can happen if the current reconciliation has a limited visibility of updates
         * compared to one of the previous reconciliations.
         */
        if (!F_ISSET(upd,
              WT_UPDATE_DS | WT_UPDATE_PREPARE_RESTORED_FROM_DS | WT_UPDATE_RESTORED_FROM_DS) &&
          !is_hs_page &&
          (F_ISSET(r, WT_REC_VISIBLE_ALL) ? WT_TXNID_LE(r->last_running, txnid) :
                                            !__txn_visible_id(session, txnid))) {
            /*
             * Rare case: when applications run at low isolation levels, eviction may see a
             * committed update followed by uncommitted updates. Give up in that case because we
             * can't move uncommitted updates to the history store.
             */
            if (upd_select->upd != NULL)
                return (__wt_set_return(session, EBUSY));

            has_newer_updates = true;
            continue;
        }

        /* Ignore prepared updates if it is checkpoint. */
        if (upd->prepare_state == WT_PREPARE_LOCKED ||
          upd->prepare_state == WT_PREPARE_INPROGRESS) {
            WT_ASSERT(session, upd_select->upd == NULL || upd_select->upd->txnid == upd->txnid);
            if (F_ISSET(r, WT_REC_CHECKPOINT)) {
                has_newer_updates = true;
                if (upd->start_ts > max_ts)
                    max_ts = upd->start_ts;

                /*
                 * Track the oldest update not on the page, used to decide whether reads can use the
                 * page image, hence using the start rather than the durable timestamp.
                 */
                if (upd->start_ts < r->min_skipped_ts)
                    r->min_skipped_ts = upd->start_ts;
                continue;
            } else {
                /*
                 * For prepared updates written to the date store in salvage, we write the same
                 * prepared value to the date store. If there is still content for that key left in
                 * the history store, rollback to stable will bring it back to the data store.
                 * Otherwise, it removes the key.
                 */
                WT_ASSERT(session,
                  F_ISSET(r, WT_REC_EVICT) ||
                    (F_ISSET(r, WT_REC_VISIBILITY_ERR) &&
                      F_ISSET(upd, WT_UPDATE_PREPARE_RESTORED_FROM_DS)));
                WT_ASSERT(session, upd->prepare_state == WT_PREPARE_INPROGRESS);
            }
        }

        /* Track the first update with non-zero timestamp. */
        if (upd->start_ts > max_ts)
            max_ts = upd->start_ts;

        /* Always select the newest committed update to write to disk */
        if (upd_select->upd == NULL)
            upd_select->upd = upd;

        if (F_ISSET(r, WT_REC_EVICT) && !__rec_update_stable(session, r, upd))
            ++r->updates_unstable;
        else if (!F_ISSET(r, WT_REC_EVICT))
            break;
    }

    /* Keep track of the selected update. */
    upd = upd_select->upd;

    /* Reconciliation should never see an aborted or reserved update. */
    WT_ASSERT(
      session, upd == NULL || (upd->txnid != WT_TXN_ABORTED && upd->type != WT_UPDATE_RESERVE));

    /*
     * The checkpoint transaction is special. Make sure we never write metadata updates from a
     * checkpoint in a concurrent session.
     */
    WT_ASSERT(session,
      !WT_IS_METADATA(session->dhandle) || upd == NULL || upd->txnid == WT_TXN_NONE ||
        upd->txnid != S2C(session)->txn_global.checkpoint_txn_shared.id ||
        WT_SESSION_IS_CHECKPOINT(session));

    /* If all of the updates were aborted, quit. */
    if (first_txn_upd == NULL) {
        WT_ASSERT(session, upd == NULL);
        return (0);
    }

    /*
     * We expect the page to be clean after reconciliation. If there are invisible updates, abort
     * eviction.
     */
    if (has_newer_updates && F_ISSET(r, WT_REC_CLEAN_AFTER_REC | WT_REC_VISIBILITY_ERR)) {
        if (F_ISSET(r, WT_REC_VISIBILITY_ERR))
            WT_RET_PANIC(session, EINVAL, "reconciliation error, update not visible");
        return (__wt_set_return(session, EBUSY));
    }

    /* If an update was selected, record that we're making progress. */
    if (upd != NULL)
        r->update_used = true;

    /*
     * The start timestamp is determined by the commit timestamp when the key is first inserted (or
     * last updated). The end timestamp is set when a key/value pair becomes invalid, either because
     * of a remove or a modify/update operation on the same key.
     *
     * In the case of a tombstone where the previous update is the ondisk value, we'll allocate an
     * update here to represent the ondisk value. Keep a pointer to the original update (the
     * tombstone) since we do some pointer comparisons below to check whether or not all updates are
     * stable.
     */
    if (upd != NULL) {
        /*
         * Mark the prepare flag if the selected update is an uncommitted prepare. As tombstone
         * updates are never returned to write, set this flag before we move into the previous
         * update to write.
         */
        if (upd->prepare_state == WT_PREPARE_INPROGRESS)
            select_tw->prepare = 1;

        /*
         * If the newest is a tombstone then select the update before it and set the end of the
         * visibility window to its time point as appropriate to indicate that we should return "not
         * found" for reads after this point.
         *
         * Otherwise, leave the end of the visibility window at the maximum possible value to
         * indicate that the value is visible to any timestamp/transaction id ahead of it.
         */
        if (upd->type == WT_UPDATE_TOMBSTONE) {
            WT_TIME_WINDOW_SET_STOP(select_tw, upd);
            tombstone = upd;

            /* Find the update this tombstone applies to. */
            if (!__wt_txn_upd_visible_all(session, upd)) {
                while (upd->next != NULL && upd->next->txnid == WT_TXN_ABORTED)
                    upd = upd->next;

                WT_ASSERT(session, upd->next == NULL || upd->next->txnid != WT_TXN_ABORTED);
                upd_select->upd = upd = upd->next;
<<<<<<< HEAD

                /*
                 * If there is no on-disk update and any valid update from a different transaction
                 * is not found in the update list, write the same transaction update itself to disk
                 * to avoid blocking the eviction.
                 */
                if (vpack == NULL && upd == NULL)
                    upd_select->upd = upd = same_txn_valid_upd;
                else if (upd != NULL && upd->type == WT_UPDATE_TOMBSTONE) {
                    /*
                     * The selected update from a different transaction is also a tombstone, use the
                     * update from the same transaction as the selected update.
                     */
                    WT_ASSERT(session,
                      same_txn_valid_upd != NULL &&
                        same_txn_valid_upd->type != WT_UPDATE_TOMBSTONE);
                    upd_select->upd = upd = same_txn_valid_upd;
                } else if (same_txn_valid_upd != NULL && vpack != NULL &&
                  WT_TIME_WINDOW_HAS_STOP(&vpack->tw)) {
                    /*
                     * The on-disk version has a valid stop timestamp, use the update from the same
                     * transaction as the selected update.
                     */
                    WT_ASSERT(session, same_txn_valid_upd->type != WT_UPDATE_TOMBSTONE);
                    upd_select->upd = upd = same_txn_valid_upd;

                } else if (same_txn_valid_upd != NULL && vpack != NULL && vpack->tw.prepare) {
                    /*
                     * The on-disk version is from an aborted prepare transaction. Therefore, use
                     * the update from the same transaction as the selected update. We are sure that
                     * the on-disk prepared update has been aborted because otherwise we would have
                     * chosen it as an update this tombstone can be applied to.
                     */
                    WT_ASSERT(session, same_txn_valid_upd->type != WT_UPDATE_TOMBSTONE);
                    upd_select->upd = upd = same_txn_valid_upd;
                }
=======
>>>>>>> 87de7824
            }
        }

        if (upd != NULL)
            /* The beginning of the validity window is the selected update's time point. */
            WT_TIME_WINDOW_SET_START(select_tw, upd);
        else if (select_tw->stop_ts != WT_TS_NONE || select_tw->stop_txn != WT_TXN_NONE) {
            /* We only have a tombstone on the update list. */
            WT_ASSERT(session, tombstone != NULL);

            /* We must have an ondisk value and it can't be a prepared update. */
            WT_ASSERT(session, vpack != NULL && vpack->type != WT_CELL_DEL && !vpack->tw.prepare);

            /* Move the pointer to the last update on the update chain. */
            for (last_upd = tombstone; last_upd->next != NULL; last_upd = last_upd->next)
                /* Tombstone is the only non-aborted update on the update chain. */
                WT_ASSERT(session, last_upd->next->txnid == WT_TXN_ABORTED);

            /*
             * It's possible to have a tombstone as the only update in the update list. If we
             * reconciled before with only a single update and then read the page back into cache,
             * we'll have an empty update list. And applying a delete on top of that will result in
             * ONLY a tombstone in the update list.
             *
             * In this case, we should leave the selected update unset to indicate that we want to
             * keep the same on-disk value but set the stop time point to indicate that the validity
             * window ends when this tombstone started.
             *
             * FIXME-WT-6557: no need to check this after WT-6557 is done as the tombstone will be
             * freed when it is written to the disk image in the previous eviction.
             */
            if (!F_ISSET(tombstone, WT_UPDATE_RESTORED_FROM_DS | WT_UPDATE_RESTORED_FROM_HS)) {
                WT_ERR(__rec_append_orig_value(session, page, tombstone, vpack));

                /*
                 * We may have updated the global transaction concurrently and the tombstone is now
                 * globally visible. In this case, the on page value is not appended. Verify that.
                 */
                if (last_upd->next != NULL) {
                    WT_ASSERT(session,
                      last_upd->next->txnid == vpack->tw.start_txn &&
                        last_upd->next->start_ts == vpack->tw.start_ts &&
                        last_upd->next->type == WT_UPDATE_STANDARD && last_upd->next->next == NULL);
                    upd_select->upd = last_upd->next;
                    WT_TIME_WINDOW_SET_START(select_tw, last_upd->next);
                } else {
                    /*
                     * It's possible that onpage value is not appended if the tombstone becomes
                     * globally visible because the oldest transaction id or the oldest timestamp is
                     * moved concurrently.
                     *
                     * If the tombstone is aborted concurrently, we should still have appended the
                     * onpage value.
                     */
                    WT_ASSERT(session,
                      tombstone->txnid != WT_TXN_ABORTED &&
                        __wt_txn_upd_visible_all(session, tombstone) && upd_select->upd == NULL);
                    upd_select->upd = tombstone;
                }
            } else
                /*
                 * If the tombstone is restored from the disk or history store, it must have already
                 * been written to the disk image in the previous eviction.
                 */
                WT_ASSERT(session,
                  upd_select->upd == NULL && vpack->tw.durable_stop_ts == tombstone->durable_ts &&
                    vpack->tw.stop_txn == tombstone->txnid);
        }
    }

    __timestamp_out_of_order_fix(session, select_tw);

    /*
     * Track the most recent transaction in the page. We store this in the tree at the end of
     * reconciliation in the service of checkpoints, it is used to avoid discarding trees from
     * memory when they have changes required to satisfy a snapshot read.
     */
    if (WT_TXNID_LT(r->max_txn, max_txn))
        r->max_txn = max_txn;

    /* Update the maximum timestamp. */
    if (max_ts > r->max_ts)
        r->max_ts = max_ts;

    /* Mark the page dirty after reconciliation. */
    if (has_newer_updates)
        r->leave_dirty = true;

    /*
     * The update doesn't have any further updates that need to be written to the history store,
     * skip saving the update as saving the update will cause reconciliation to think there is work
     * that needs to be done when there might not be.
     *
     * Additionally history store reconciliation is not set skip saving an update.
     */
    if (__rec_need_save_upd(session, r, upd_select, has_newer_updates)) {
        /*
         * We should restore the update chains to the new disk image if there are newer updates in
         * eviction, or for cases that don't support history store, such as in-memory database and
         * fixed length column store.
         */
        supd_restore = F_ISSET(r, WT_REC_EVICT) &&
          (has_newer_updates || F_ISSET(S2C(session), WT_CONN_IN_MEMORY) ||
            page->type == WT_PAGE_COL_FIX);
        WT_ERR(__rec_update_save(session, r, ins, ripcip,
          upd_select->upd != NULL && upd_select->upd->type == WT_UPDATE_TOMBSTONE ? NULL :
                                                                                    upd_select->upd,
          supd_restore, upd_memsize));
        /*
         * Mark the selected update (and potentially the tombstone preceding it) as being destined
         * for the data store. Subsequent reconciliations should know that they can select this
         * update regardless of visibility.
         */
        if (upd_select->upd != NULL)
            F_SET(upd_select->upd, WT_UPDATE_DS);
        if (tombstone != NULL)
            F_SET(tombstone, WT_UPDATE_DS);
        upd_saved = upd_select->upd_saved = true;
    }

    /*
     * Set statistics for update restore evictions. Update restore eviction debug mode forces update
     * restores to both committed or uncommitted changes.
     */
    if (supd_restore || F_ISSET(r, WT_REC_SCRUB))
        r->cache_write_restore = true;

    /*
     * Paranoia: check that we didn't choose an update that has since been rolled back.
     */
    WT_ASSERT(session, upd_select->upd == NULL || upd_select->upd->txnid != WT_TXN_ABORTED);
    /* We should never select an update that has been written to the history store. */
    WT_ASSERT(session, upd_select->upd == NULL || !F_ISSET(upd_select->upd, WT_UPDATE_HS));
    WT_ASSERT(session, tombstone == NULL || !F_ISSET(tombstone, WT_UPDATE_HS));

    /*
     * Returning an update means the original on-page value might be lost, and that's a problem if
     * there's a reader that needs it, make a copy of the on-page value. We do that any time there
     * are saved updates (we may need the original on-page value to terminate the update chain, for
     * example, in the case of an update that modifies the original value). Additionally, make a
     * copy of the on-page value if the value is an overflow item and anything other than the
     * on-page cell is being written. This is because the value's backing overflow blocks aren't
     * part of the page, and they are physically removed by checkpoint writing this page, that is,
     * the checkpoint doesn't include the overflow blocks so they're removed and future readers of
     * this page won't be able to find them.
     *
     * We never append prepared updates back to the onpage value. If it is a prepared full update,
     * it is already on the update chain. If it is a prepared tombstone, the onpage value is already
     * appended to the update chain when the page is read into memory.
     */
    if (upd_select->upd != NULL && vpack != NULL && vpack->type != WT_CELL_DEL &&
      !vpack->tw.prepare && (upd_saved || F_ISSET(vpack, WT_CELL_UNPACK_OVERFLOW)))
        WT_ERR(__rec_append_orig_value(session, page, upd_select->upd, vpack));

    __wt_time_window_clear_obsolete(
      session, &upd_select->tw, r->rec_start_oldest_id, r->rec_start_pinned_ts);
err:
    __wt_scr_free(session, &tmp);
    return (ret);
}<|MERGE_RESOLUTION|>--- conflicted
+++ resolved
@@ -469,45 +469,6 @@
 
                 WT_ASSERT(session, upd->next == NULL || upd->next->txnid != WT_TXN_ABORTED);
                 upd_select->upd = upd = upd->next;
-<<<<<<< HEAD
-
-                /*
-                 * If there is no on-disk update and any valid update from a different transaction
-                 * is not found in the update list, write the same transaction update itself to disk
-                 * to avoid blocking the eviction.
-                 */
-                if (vpack == NULL && upd == NULL)
-                    upd_select->upd = upd = same_txn_valid_upd;
-                else if (upd != NULL && upd->type == WT_UPDATE_TOMBSTONE) {
-                    /*
-                     * The selected update from a different transaction is also a tombstone, use the
-                     * update from the same transaction as the selected update.
-                     */
-                    WT_ASSERT(session,
-                      same_txn_valid_upd != NULL &&
-                        same_txn_valid_upd->type != WT_UPDATE_TOMBSTONE);
-                    upd_select->upd = upd = same_txn_valid_upd;
-                } else if (same_txn_valid_upd != NULL && vpack != NULL &&
-                  WT_TIME_WINDOW_HAS_STOP(&vpack->tw)) {
-                    /*
-                     * The on-disk version has a valid stop timestamp, use the update from the same
-                     * transaction as the selected update.
-                     */
-                    WT_ASSERT(session, same_txn_valid_upd->type != WT_UPDATE_TOMBSTONE);
-                    upd_select->upd = upd = same_txn_valid_upd;
-
-                } else if (same_txn_valid_upd != NULL && vpack != NULL && vpack->tw.prepare) {
-                    /*
-                     * The on-disk version is from an aborted prepare transaction. Therefore, use
-                     * the update from the same transaction as the selected update. We are sure that
-                     * the on-disk prepared update has been aborted because otherwise we would have
-                     * chosen it as an update this tombstone can be applied to.
-                     */
-                    WT_ASSERT(session, same_txn_valid_upd->type != WT_UPDATE_TOMBSTONE);
-                    upd_select->upd = upd = same_txn_valid_upd;
-                }
-=======
->>>>>>> 87de7824
             }
         }
 
