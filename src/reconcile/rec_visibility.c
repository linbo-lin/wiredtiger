--- conflicted
+++ resolved
@@ -213,7 +213,6 @@
          * a concurrent transaction commits or rolls back while we are examining its updates. As
          * prepared transaction IDs are globally visible, need to check the update state as well.
          */
-<<<<<<< HEAD
         if (F_ISSET(r, WT_REC_VISIBLE_ALL) ? WT_TXNID_LE(r->last_running, txnid) :
                                              !__txn_visible_id(session, txnid)) {
             r->update_uncommitted = list_uncommitted = true;
@@ -224,29 +223,14 @@
             r->update_prepared = list_uncommitted = true;
             if (upd->start_ts > max_ts)
                 max_ts = upd->start_ts;
+
+            /*
+             * Track the oldest update not on the page, used to decide whether reads can use the
+             * page image, hence using the start rather than the durable timestamp.
+             */
+            if (upd->start_ts < r->min_skipped_ts)
+                r->min_skipped_ts = upd->start_ts;
             continue;
-=======
-        if (F_ISSET(r, WT_REC_EVICT)) {
-            if (F_ISSET(r, WT_REC_VISIBLE_ALL) ? WT_TXNID_LE(r->last_running, txnid) :
-                                                 !__txn_visible_id(session, txnid)) {
-                r->update_uncommitted = list_uncommitted = true;
-                continue;
-            }
-            if (upd->prepare_state == WT_PREPARE_LOCKED ||
-              upd->prepare_state == WT_PREPARE_INPROGRESS) {
-                list_prepared = true;
-                if (upd->start_ts > max_ts)
-                    max_ts = upd->start_ts;
-
-                /*
-                 * Track the oldest update not on the page, used to decide whether reads can use the
-                 * page image, hence using the start rather than the durable timestamp.
-                 */
-                if (upd->start_ts < r->min_skipped_ts)
-                    r->min_skipped_ts = upd->start_ts;
-                continue;
-            }
->>>>>>> 5bd9fdfc
         }
 
         /* Track the first update with non-zero timestamp. */
@@ -271,12 +255,8 @@
                 return (__wt_set_return(session, EBUSY));
         } else if (first_stable_upd == NULL) {
             /*
-<<<<<<< HEAD
-             * Track the first update in the chain that is stable.
-=======
-             * Track the oldest update not on the page, used to decide whether reads can use the
-             * page image, hence using the start rather than the durable timestamp.
->>>>>>> 5bd9fdfc
+             * Track the first update in the chain that is stable, used to decide whether reads can
+             * use the page image, hence using the start rather than the durable timestamp.
              */
             first_stable_upd = upd;
 
