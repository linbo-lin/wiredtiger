/*-
 * Copyright (c) 2014-2015 MongoDB, Inc.
 * Copyright (c) 2008-2014 WiredTiger, Inc.
 *	All rights reserved.
 *
 * See the file LICENSE for redistribution information.
 */

/*
 * Supported btree formats: the "current" version is the maximum supported
 * major/minor versions.
 */
#define	WT_BTREE_MAJOR_VERSION_MIN	1	/* Oldest version supported */
#define	WT_BTREE_MINOR_VERSION_MIN	1

#define	WT_BTREE_MAJOR_VERSION_MAX	1	/* Newest version supported */
#define	WT_BTREE_MINOR_VERSION_MAX	1

/*
 * The maximum btree leaf and internal page size is 512MB (2^29).  The limit
 * is enforced in software, it could be larger, specifically, the underlying
 * default block manager can support 4GB (2^32).  Currently, the maximum page
 * size must accommodate our dependence on the maximum page size fitting into
 * a number of bits less than 32; see the row-store page key-lookup functions
 * for the magic.
 */
#define	WT_BTREE_PAGE_SIZE_MAX		(512 * WT_MEGABYTE)

/*
 * The length of variable-length column-store values and row-store keys/values
 * are stored in a 4B type, so the largest theoretical key/value item is 4GB.
 * However, in the WT_UPDATE structure we use the UINT32_MAX size as a "deleted"
 * flag, and second, the size of an overflow object is constrained by what an
 * underlying block manager can actually write.  (For example, in the default
 * block manager, writing an overflow item includes the underlying block's page
 * header and block manager specific structure, aligned to an allocation-sized
 * unit).  The btree engine limits the size of a single object to (4GB - 1KB);
 * that gives us additional bytes if we ever want to store a structure length
 * plus the object size in 4B, or if we need additional flag values.  Attempts
 * to store large key/value items in the tree trigger an immediate check to the
 * block manager, to make sure it can write the item.  Storing 4GB objects in a
 * btree borders on clinical insanity, anyway.
 *
 * Record numbers are stored in 64-bit unsigned integers, meaning the largest
 * record number is "really, really big".
 */
#define	WT_BTREE_MAX_OBJECT_SIZE	(UINT32_MAX - 1024)

/*
 * A location in a file is a variable-length cookie, but it has a maximum size
 * so it's easy to create temporary space in which to store them.  (Locations
 * can't be much larger than this anyway, they must fit onto the minimum size
 * page because a reference to an overflow page is itself a location.)
 */
#define	WT_BTREE_MAX_ADDR_COOKIE	255	/* Maximum address cookie */

/* Evict pages if we see this many consecutive deleted records. */
#define	WT_BTREE_DELETE_THRESHOLD	1000

/*
 * WT_BTREE --
 *	A btree handle.
 */
struct __wt_btree {
	WT_DATA_HANDLE *dhandle;

	WT_CKPT	  *ckpt;		/* Checkpoint information */

	enum {	BTREE_COL_FIX=1,	/* Fixed-length column store */
		BTREE_COL_VAR=2,	/* Variable-length column store */
		BTREE_ROW=3		/* Row-store */
	} type;				/* Type */

	const char *key_format;		/* Key format */
	const char *value_format;	/* Value format */
	uint8_t bitcnt;			/* Fixed-length field size in bits */

	WT_COLLATOR *collator;		/* Row-store comparator */
	int collator_owned;		/* The collator needs to be freed */

	uint32_t id;			/* File ID, for logging */

	uint32_t key_gap;		/* Row-store prefix key gap */

	uint32_t allocsize;		/* Allocation size */
	uint32_t maxintlpage;		/* Internal page max size */
	uint32_t maxintlkey;		/* Internal page max key size */
	uint32_t maxleafpage;		/* Leaf page max size */
	uint32_t maxleafkey;		/* Leaf page max key size */
	uint32_t maxleafvalue;		/* Leaf page max value size */
	uint64_t maxmempage;		/* In memory page max size */

	void *huffman_key;		/* Key huffman encoding */
	void *huffman_value;		/* Value huffman encoding */

	enum {	CKSUM_ON=1,		/* On */
		CKSUM_OFF=2,		/* Off */
		CKSUM_UNCOMPRESSED=3	/* Uncompressed blocks only */
	} checksum;			/* Checksum configuration */

	/*
	 * Reconciliation...
	 */
	u_int dictionary;		/* Dictionary slots */
	int   internal_key_truncate;	/* Internal key truncate */
	int   maximum_depth;		/* Maximum tree depth */
	int   prefix_compression;	/* Prefix compression */
	u_int prefix_compression_min;	/* Prefix compression min */
#define	WT_SPLIT_DEEPEN_MIN_CHILD_DEF	10000
	u_int split_deepen_min_child;	/* Minimum entries to deepen tree */
#define	WT_SPLIT_DEEPEN_PER_CHILD_DEF	100
	u_int split_deepen_per_child;	/* Entries per child when deepened */
	int   split_pct;		/* Split page percent */
	WT_COMPRESSOR *compressor;	/* Page compressor */
	WT_KEYED_ENCRYPTOR *kencryptor;	/* Page encryptor */
	WT_RWLOCK *ovfl_lock;		/* Overflow lock */

	uint64_t last_recno;		/* Column-store last record number */

	WT_REF root;			/* Root page reference */
	int modified;			/* If the tree ever modified */
	int bulk_load_ok;		/* Bulk-load is a possibility */

	WT_BM	*bm;			/* Block manager reference */
	u_int	 block_header;		/* WT_PAGE_HEADER_BYTE_SIZE */

	uint64_t checkpoint_gen;	/* Checkpoint generation */
	uint64_t rec_max_txn;		/* Maximum txn seen (clean trees) */
	uint64_t write_gen;		/* Write generation */

	WT_REF  *evict_ref;		/* Eviction thread's location */
	uint64_t evict_priority;	/* Relative priority of cached pages */
	u_int    evict_walk_period;	/* Skip this many LRU walks */
	u_int    evict_walk_skips;	/* Number of walks skipped */
	volatile uint32_t evict_busy;	/* Count of threads in eviction */

	int checkpointing;		/* Checkpoint in progress */

	/*
	 * We flush pages from the tree (in order to make checkpoint faster),
	 * without a high-level lock.  To avoid multiple threads flushing at
	 * the same time, lock the tree.
	 */
	WT_SPINLOCK	flush_lock;	/* Lock to flush the tree's pages */

	/* Flags values up to 0xff are reserved for WT_DHANDLE_* */
#define	WT_BTREE_BULK		0x00100	/* Bulk-load handle */
#define	WT_BTREE_IN_MEMORY	0x00200	/* Cache-resident object */
#define	WT_BTREE_NO_EVICTION	0x00400	/* Disable eviction */
<<<<<<< HEAD
#define	WT_BTREE_NO_LOGGING	0x00800	/* Disable logging */
#define	WT_BTREE_SALVAGE	0x01000	/* Handle is for salvage */
=======
#define	WT_BTREE_SALVAGE	0x00800	/* Handle is for salvage */
#define	WT_BTREE_SKIP_CKPT	0x01000	/* Handle skipped checkpoint */
>>>>>>> 5258cbc9
#define	WT_BTREE_UPGRADE	0x02000	/* Handle is for upgrade */
#define	WT_BTREE_VERIFY		0x04000	/* Handle is for verify */
	uint32_t flags;
};

/* Flags that make a btree handle special (not for normal use). */
#define	WT_BTREE_SPECIAL_FLAGS	 					\
	(WT_BTREE_BULK | WT_BTREE_SALVAGE | WT_BTREE_UPGRADE | WT_BTREE_VERIFY)

/*
 * WT_SALVAGE_COOKIE --
 *	Encapsulation of salvage information for reconciliation.
 */
struct __wt_salvage_cookie {
	uint64_t missing;			/* Initial items to create */
	uint64_t skip;				/* Initial items to skip */
	uint64_t take;				/* Items to take */

	int	 done;				/* Ignore the rest */
};<|MERGE_RESOLUTION|>--- conflicted
+++ resolved
@@ -147,15 +147,11 @@
 #define	WT_BTREE_BULK		0x00100	/* Bulk-load handle */
 #define	WT_BTREE_IN_MEMORY	0x00200	/* Cache-resident object */
 #define	WT_BTREE_NO_EVICTION	0x00400	/* Disable eviction */
-<<<<<<< HEAD
 #define	WT_BTREE_NO_LOGGING	0x00800	/* Disable logging */
 #define	WT_BTREE_SALVAGE	0x01000	/* Handle is for salvage */
-=======
-#define	WT_BTREE_SALVAGE	0x00800	/* Handle is for salvage */
-#define	WT_BTREE_SKIP_CKPT	0x01000	/* Handle skipped checkpoint */
->>>>>>> 5258cbc9
-#define	WT_BTREE_UPGRADE	0x02000	/* Handle is for upgrade */
-#define	WT_BTREE_VERIFY		0x04000	/* Handle is for verify */
+#define	WT_BTREE_SKIP_CKPT	0x02000	/* Handle skipped checkpoint */
+#define	WT_BTREE_UPGRADE	0x04000	/* Handle is for upgrade */
+#define	WT_BTREE_VERIFY		0x08000	/* Handle is for verify */
 	uint32_t flags;
 };
 
