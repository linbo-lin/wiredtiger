--- conflicted
+++ resolved
@@ -50,7 +50,6 @@
 #define	WT_SESSION_LOCKED_SCHEMA			0x00000020
 #define	WT_SESSION_LOCKED_TABLE				0x00000040
 #define	WT_SESSION_LOGGING_INMEM			0x00000080
-<<<<<<< HEAD
 #define	WT_SESSION_LOOKASIDE_CURSOR			0x00000100
 #define	WT_SESSION_NO_CACHE				0x00000200
 #define	WT_SESSION_NO_DATA_HANDLES			0x00000400
@@ -59,17 +58,6 @@
 #define	WT_SESSION_NO_SCHEMA_LOCK			0x00002000
 #define	WT_SESSION_SALVAGE_CORRUPT_OK			0x00004000
 #define	WT_SESSION_SERVER_ASYNC				0x00008000
-=======
-#define	WT_SESSION_NO_CACHE				0x00000100
-#define	WT_SESSION_NO_CACHE_CHECK			0x00000200
-#define	WT_SESSION_NO_DATA_HANDLES			0x00000400
-#define	WT_SESSION_NO_LOGGING				0x00000800
-#define	WT_SESSION_NO_SCHEMA_LOCK			0x00001000
-#define	WT_SESSION_SALVAGE_CORRUPT_OK			0x00002000
-#define	WT_SESSION_SERVER_ASYNC				0x00004000
-#define	WT_SKIP_UPDATE_ERR				0x00000002
-#define	WT_SKIP_UPDATE_RESTORE				0x00000004
->>>>>>> 55110bae
 #define	WT_SYNC_CHECKPOINT				0x00000001
 #define	WT_SYNC_CLOSE					0x00000002
 #define	WT_SYNC_DISCARD					0x00000004
