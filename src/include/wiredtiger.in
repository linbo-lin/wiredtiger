--- conflicted
+++ resolved
@@ -5408,2757 +5408,1433 @@
 /*! block-cache: number of misses */
 #define	WT_STAT_CONN_BLOCK_CACHE_MISSES			1034
 /*! block-cache: number of put bypasses on checkpoint I/O */
-<<<<<<< HEAD
-#define	WT_STAT_CONN_BLOCK_CACHE_BYPASS_CHKPT		1033
+#define	WT_STAT_CONN_BLOCK_CACHE_BYPASS_CHKPT		1035
 /*! block-cache: pre-fetch not triggered after single disk read */
-#define	WT_STAT_CONN_BLOCK_PREFETCH_DISK_ONE		1034
+#define	WT_STAT_CONN_BLOCK_PREFETCH_DISK_ONE		1036
 /*! block-cache: pre-fetch not triggered by page read */
-#define	WT_STAT_CONN_BLOCK_PREFETCH_SKIPPED		1035
+#define	WT_STAT_CONN_BLOCK_PREFETCH_SKIPPED		1037
 /*! block-cache: pre-fetch page not on disk when reading */
-#define	WT_STAT_CONN_BLOCK_PREFETCH_PAGES_FAIL		1036
+#define	WT_STAT_CONN_BLOCK_PREFETCH_PAGES_FAIL		1038
 /*! block-cache: pre-fetch page read in background */
-#define	WT_STAT_CONN_BLOCK_PREFETCH_PAGES_READ		1037
+#define	WT_STAT_CONN_BLOCK_PREFETCH_PAGES_READ		1039
 /*! block-cache: pre-fetch pages queued */
-#define	WT_STAT_CONN_BLOCK_PREFETCH_PAGES_QUEUED	1038
+#define	WT_STAT_CONN_BLOCK_PREFETCH_PAGES_QUEUED	1040
 /*! block-cache: pre-fetch triggered by page read */
-#define	WT_STAT_CONN_BLOCK_PREFETCH_ATTEMPTS		1039
+#define	WT_STAT_CONN_BLOCK_PREFETCH_ATTEMPTS		1041
 /*! block-cache: removed blocks */
-#define	WT_STAT_CONN_BLOCK_CACHE_BLOCKS_REMOVED		1040
+#define	WT_STAT_CONN_BLOCK_CACHE_BLOCKS_REMOVED		1042
 /*! block-cache: time sleeping to remove block (usecs) */
-#define	WT_STAT_CONN_BLOCK_CACHE_BLOCKS_REMOVED_BLOCKED	1041
+#define	WT_STAT_CONN_BLOCK_CACHE_BLOCKS_REMOVED_BLOCKED	1043
 /*! block-cache: total blocks */
-#define	WT_STAT_CONN_BLOCK_CACHE_BLOCKS			1042
+#define	WT_STAT_CONN_BLOCK_CACHE_BLOCKS			1044
 /*! block-cache: total blocks inserted on read path */
-#define	WT_STAT_CONN_BLOCK_CACHE_BLOCKS_INSERT_READ	1043
+#define	WT_STAT_CONN_BLOCK_CACHE_BLOCKS_INSERT_READ	1045
 /*! block-cache: total blocks inserted on write path */
-#define	WT_STAT_CONN_BLOCK_CACHE_BLOCKS_INSERT_WRITE	1044
+#define	WT_STAT_CONN_BLOCK_CACHE_BLOCKS_INSERT_WRITE	1046
 /*! block-cache: total bytes */
-#define	WT_STAT_CONN_BLOCK_CACHE_BYTES			1045
+#define	WT_STAT_CONN_BLOCK_CACHE_BYTES			1047
 /*! block-cache: total bytes inserted on read path */
-#define	WT_STAT_CONN_BLOCK_CACHE_BYTES_INSERT_READ	1046
+#define	WT_STAT_CONN_BLOCK_CACHE_BYTES_INSERT_READ	1048
 /*! block-cache: total bytes inserted on write path */
-#define	WT_STAT_CONN_BLOCK_CACHE_BYTES_INSERT_WRITE	1047
+#define	WT_STAT_CONN_BLOCK_CACHE_BYTES_INSERT_WRITE	1049
 /*! block-manager: blocks pre-loaded */
-#define	WT_STAT_CONN_BLOCK_PRELOAD			1048
+#define	WT_STAT_CONN_BLOCK_PRELOAD			1050
 /*! block-manager: blocks read */
-#define	WT_STAT_CONN_BLOCK_READ				1049
+#define	WT_STAT_CONN_BLOCK_READ				1051
 /*! block-manager: blocks written */
-#define	WT_STAT_CONN_BLOCK_WRITE			1050
+#define	WT_STAT_CONN_BLOCK_WRITE			1052
 /*! block-manager: bytes read */
-#define	WT_STAT_CONN_BLOCK_BYTE_READ			1051
+#define	WT_STAT_CONN_BLOCK_BYTE_READ			1053
 /*! block-manager: bytes read via memory map API */
-#define	WT_STAT_CONN_BLOCK_BYTE_READ_MMAP		1052
+#define	WT_STAT_CONN_BLOCK_BYTE_READ_MMAP		1054
 /*! block-manager: bytes read via system call API */
-#define	WT_STAT_CONN_BLOCK_BYTE_READ_SYSCALL		1053
+#define	WT_STAT_CONN_BLOCK_BYTE_READ_SYSCALL		1055
 /*! block-manager: bytes written */
-#define	WT_STAT_CONN_BLOCK_BYTE_WRITE			1054
+#define	WT_STAT_CONN_BLOCK_BYTE_WRITE			1056
+/*! block-manager: bytes written by compaction */
+#define	WT_STAT_CONN_BLOCK_BYTE_WRITE_COMPACT		1057
 /*! block-manager: bytes written for checkpoint */
-#define	WT_STAT_CONN_BLOCK_BYTE_WRITE_CHECKPOINT	1055
+#define	WT_STAT_CONN_BLOCK_BYTE_WRITE_CHECKPOINT	1058
 /*! block-manager: bytes written via memory map API */
-#define	WT_STAT_CONN_BLOCK_BYTE_WRITE_MMAP		1056
+#define	WT_STAT_CONN_BLOCK_BYTE_WRITE_MMAP		1059
 /*! block-manager: bytes written via system call API */
-#define	WT_STAT_CONN_BLOCK_BYTE_WRITE_SYSCALL		1057
+#define	WT_STAT_CONN_BLOCK_BYTE_WRITE_SYSCALL		1060
 /*! block-manager: mapped blocks read */
-#define	WT_STAT_CONN_BLOCK_MAP_READ			1058
+#define	WT_STAT_CONN_BLOCK_MAP_READ			1061
 /*! block-manager: mapped bytes read */
-#define	WT_STAT_CONN_BLOCK_BYTE_MAP_READ		1059
-=======
-#define	WT_STAT_CONN_BLOCK_CACHE_BYPASS_CHKPT		1035
-/*! block-cache: removed blocks */
-#define	WT_STAT_CONN_BLOCK_CACHE_BLOCKS_REMOVED		1036
-/*! block-cache: time sleeping to remove block (usecs) */
-#define	WT_STAT_CONN_BLOCK_CACHE_BLOCKS_REMOVED_BLOCKED	1037
-/*! block-cache: total blocks */
-#define	WT_STAT_CONN_BLOCK_CACHE_BLOCKS			1038
-/*! block-cache: total blocks inserted on read path */
-#define	WT_STAT_CONN_BLOCK_CACHE_BLOCKS_INSERT_READ	1039
-/*! block-cache: total blocks inserted on write path */
-#define	WT_STAT_CONN_BLOCK_CACHE_BLOCKS_INSERT_WRITE	1040
-/*! block-cache: total bytes */
-#define	WT_STAT_CONN_BLOCK_CACHE_BYTES			1041
-/*! block-cache: total bytes inserted on read path */
-#define	WT_STAT_CONN_BLOCK_CACHE_BYTES_INSERT_READ	1042
-/*! block-cache: total bytes inserted on write path */
-#define	WT_STAT_CONN_BLOCK_CACHE_BYTES_INSERT_WRITE	1043
-/*! block-manager: blocks pre-loaded */
-#define	WT_STAT_CONN_BLOCK_PRELOAD			1044
-/*! block-manager: blocks read */
-#define	WT_STAT_CONN_BLOCK_READ				1045
-/*! block-manager: blocks written */
-#define	WT_STAT_CONN_BLOCK_WRITE			1046
-/*! block-manager: bytes read */
-#define	WT_STAT_CONN_BLOCK_BYTE_READ			1047
-/*! block-manager: bytes read via memory map API */
-#define	WT_STAT_CONN_BLOCK_BYTE_READ_MMAP		1048
-/*! block-manager: bytes read via system call API */
-#define	WT_STAT_CONN_BLOCK_BYTE_READ_SYSCALL		1049
-/*! block-manager: bytes written */
-#define	WT_STAT_CONN_BLOCK_BYTE_WRITE			1050
-/*! block-manager: bytes written by compaction */
-#define	WT_STAT_CONN_BLOCK_BYTE_WRITE_COMPACT		1051
-/*! block-manager: bytes written for checkpoint */
-#define	WT_STAT_CONN_BLOCK_BYTE_WRITE_CHECKPOINT	1052
-/*! block-manager: bytes written via memory map API */
-#define	WT_STAT_CONN_BLOCK_BYTE_WRITE_MMAP		1053
-/*! block-manager: bytes written via system call API */
-#define	WT_STAT_CONN_BLOCK_BYTE_WRITE_SYSCALL		1054
-/*! block-manager: mapped blocks read */
-#define	WT_STAT_CONN_BLOCK_MAP_READ			1055
-/*! block-manager: mapped bytes read */
-#define	WT_STAT_CONN_BLOCK_BYTE_MAP_READ		1056
->>>>>>> 1dec6860
+#define	WT_STAT_CONN_BLOCK_BYTE_MAP_READ		1062
 /*!
  * block-manager: number of times the file was remapped because it
  * changed size via fallocate or truncate
  */
-<<<<<<< HEAD
-#define	WT_STAT_CONN_BLOCK_REMAP_FILE_RESIZE		1060
+#define	WT_STAT_CONN_BLOCK_REMAP_FILE_RESIZE		1063
 /*! block-manager: number of times the region was remapped via write */
-#define	WT_STAT_CONN_BLOCK_REMAP_FILE_WRITE		1061
+#define	WT_STAT_CONN_BLOCK_REMAP_FILE_WRITE		1064
 /*! cache: application threads page read from disk to cache count */
-#define	WT_STAT_CONN_CACHE_READ_APP_COUNT		1062
+#define	WT_STAT_CONN_CACHE_READ_APP_COUNT		1065
 /*! cache: application threads page read from disk to cache time (usecs) */
-#define	WT_STAT_CONN_CACHE_READ_APP_TIME		1063
+#define	WT_STAT_CONN_CACHE_READ_APP_TIME		1066
 /*! cache: application threads page write from cache to disk count */
-#define	WT_STAT_CONN_CACHE_WRITE_APP_COUNT		1064
+#define	WT_STAT_CONN_CACHE_WRITE_APP_COUNT		1067
 /*! cache: application threads page write from cache to disk time (usecs) */
-#define	WT_STAT_CONN_CACHE_WRITE_APP_TIME		1065
+#define	WT_STAT_CONN_CACHE_WRITE_APP_TIME		1068
 /*! cache: bytes allocated for updates */
-#define	WT_STAT_CONN_CACHE_BYTES_UPDATES		1066
+#define	WT_STAT_CONN_CACHE_BYTES_UPDATES		1069
 /*! cache: bytes belonging to page images in the cache */
-#define	WT_STAT_CONN_CACHE_BYTES_IMAGE			1067
+#define	WT_STAT_CONN_CACHE_BYTES_IMAGE			1070
 /*! cache: bytes belonging to the history store table in the cache */
-#define	WT_STAT_CONN_CACHE_BYTES_HS			1068
+#define	WT_STAT_CONN_CACHE_BYTES_HS			1071
 /*! cache: bytes currently in the cache */
-#define	WT_STAT_CONN_CACHE_BYTES_INUSE			1069
+#define	WT_STAT_CONN_CACHE_BYTES_INUSE			1072
 /*! cache: bytes dirty in the cache cumulative */
-#define	WT_STAT_CONN_CACHE_BYTES_DIRTY_TOTAL		1070
+#define	WT_STAT_CONN_CACHE_BYTES_DIRTY_TOTAL		1073
 /*! cache: bytes not belonging to page images in the cache */
-#define	WT_STAT_CONN_CACHE_BYTES_OTHER			1071
+#define	WT_STAT_CONN_CACHE_BYTES_OTHER			1074
 /*! cache: bytes read into cache */
-#define	WT_STAT_CONN_CACHE_BYTES_READ			1072
+#define	WT_STAT_CONN_CACHE_BYTES_READ			1075
 /*! cache: bytes written from cache */
-#define	WT_STAT_CONN_CACHE_BYTES_WRITE			1073
+#define	WT_STAT_CONN_CACHE_BYTES_WRITE			1076
 /*! cache: checkpoint blocked page eviction */
-#define	WT_STAT_CONN_CACHE_EVICTION_BLOCKED_CHECKPOINT	1074
-=======
-#define	WT_STAT_CONN_BLOCK_REMAP_FILE_RESIZE		1057
-/*! block-manager: number of times the region was remapped via write */
-#define	WT_STAT_CONN_BLOCK_REMAP_FILE_WRITE		1058
-/*! cache: application threads page read from disk to cache count */
-#define	WT_STAT_CONN_CACHE_READ_APP_COUNT		1059
-/*! cache: application threads page read from disk to cache time (usecs) */
-#define	WT_STAT_CONN_CACHE_READ_APP_TIME		1060
-/*! cache: application threads page write from cache to disk count */
-#define	WT_STAT_CONN_CACHE_WRITE_APP_COUNT		1061
-/*! cache: application threads page write from cache to disk time (usecs) */
-#define	WT_STAT_CONN_CACHE_WRITE_APP_TIME		1062
-/*! cache: bytes allocated for updates */
-#define	WT_STAT_CONN_CACHE_BYTES_UPDATES		1063
-/*! cache: bytes belonging to page images in the cache */
-#define	WT_STAT_CONN_CACHE_BYTES_IMAGE			1064
-/*! cache: bytes belonging to the history store table in the cache */
-#define	WT_STAT_CONN_CACHE_BYTES_HS			1065
-/*! cache: bytes currently in the cache */
-#define	WT_STAT_CONN_CACHE_BYTES_INUSE			1066
-/*! cache: bytes dirty in the cache cumulative */
-#define	WT_STAT_CONN_CACHE_BYTES_DIRTY_TOTAL		1067
-/*! cache: bytes not belonging to page images in the cache */
-#define	WT_STAT_CONN_CACHE_BYTES_OTHER			1068
-/*! cache: bytes read into cache */
-#define	WT_STAT_CONN_CACHE_BYTES_READ			1069
-/*! cache: bytes written from cache */
-#define	WT_STAT_CONN_CACHE_BYTES_WRITE			1070
-/*! cache: checkpoint blocked page eviction */
-#define	WT_STAT_CONN_CACHE_EVICTION_BLOCKED_CHECKPOINT	1071
->>>>>>> 1dec6860
+#define	WT_STAT_CONN_CACHE_EVICTION_BLOCKED_CHECKPOINT	1077
 /*!
  * cache: checkpoint of history store file blocked non-history store page
  * eviction
  */
-<<<<<<< HEAD
-#define	WT_STAT_CONN_CACHE_EVICTION_BLOCKED_CHECKPOINT_HS	1075
+#define	WT_STAT_CONN_CACHE_EVICTION_BLOCKED_CHECKPOINT_HS	1078
 /*! cache: eviction calls to get a page */
-#define	WT_STAT_CONN_CACHE_EVICTION_GET_REF		1076
+#define	WT_STAT_CONN_CACHE_EVICTION_GET_REF		1079
 /*! cache: eviction calls to get a page found queue empty */
-#define	WT_STAT_CONN_CACHE_EVICTION_GET_REF_EMPTY	1077
+#define	WT_STAT_CONN_CACHE_EVICTION_GET_REF_EMPTY	1080
 /*! cache: eviction calls to get a page found queue empty after locking */
-#define	WT_STAT_CONN_CACHE_EVICTION_GET_REF_EMPTY2	1078
+#define	WT_STAT_CONN_CACHE_EVICTION_GET_REF_EMPTY2	1081
 /*! cache: eviction currently operating in aggressive mode */
-#define	WT_STAT_CONN_CACHE_EVICTION_AGGRESSIVE_SET	1079
+#define	WT_STAT_CONN_CACHE_EVICTION_AGGRESSIVE_SET	1082
 /*! cache: eviction empty score */
-#define	WT_STAT_CONN_CACHE_EVICTION_EMPTY_SCORE		1080
-=======
-#define	WT_STAT_CONN_CACHE_EVICTION_BLOCKED_CHECKPOINT_HS	1072
-/*! cache: eviction calls to get a page */
-#define	WT_STAT_CONN_CACHE_EVICTION_GET_REF		1073
-/*! cache: eviction calls to get a page found queue empty */
-#define	WT_STAT_CONN_CACHE_EVICTION_GET_REF_EMPTY	1074
-/*! cache: eviction calls to get a page found queue empty after locking */
-#define	WT_STAT_CONN_CACHE_EVICTION_GET_REF_EMPTY2	1075
-/*! cache: eviction currently operating in aggressive mode */
-#define	WT_STAT_CONN_CACHE_EVICTION_AGGRESSIVE_SET	1076
-/*! cache: eviction empty score */
-#define	WT_STAT_CONN_CACHE_EVICTION_EMPTY_SCORE		1077
->>>>>>> 1dec6860
+#define	WT_STAT_CONN_CACHE_EVICTION_EMPTY_SCORE		1083
 /*!
  * cache: eviction gave up due to detecting a disk value without a
  * timestamp behind the last update on the chain
  */
-<<<<<<< HEAD
-#define	WT_STAT_CONN_CACHE_EVICTION_BLOCKED_NO_TS_CHECKPOINT_RACE_1	1081
-=======
-#define	WT_STAT_CONN_CACHE_EVICTION_BLOCKED_NO_TS_CHECKPOINT_RACE_1	1078
->>>>>>> 1dec6860
+#define	WT_STAT_CONN_CACHE_EVICTION_BLOCKED_NO_TS_CHECKPOINT_RACE_1	1084
 /*!
  * cache: eviction gave up due to detecting a tombstone without a
  * timestamp ahead of the selected on disk update
  */
-<<<<<<< HEAD
-#define	WT_STAT_CONN_CACHE_EVICTION_BLOCKED_NO_TS_CHECKPOINT_RACE_2	1082
-=======
-#define	WT_STAT_CONN_CACHE_EVICTION_BLOCKED_NO_TS_CHECKPOINT_RACE_2	1079
->>>>>>> 1dec6860
+#define	WT_STAT_CONN_CACHE_EVICTION_BLOCKED_NO_TS_CHECKPOINT_RACE_2	1085
 /*!
  * cache: eviction gave up due to detecting a tombstone without a
  * timestamp ahead of the selected on disk update after validating the
  * update chain
  */
-<<<<<<< HEAD
-#define	WT_STAT_CONN_CACHE_EVICTION_BLOCKED_NO_TS_CHECKPOINT_RACE_3	1083
-=======
-#define	WT_STAT_CONN_CACHE_EVICTION_BLOCKED_NO_TS_CHECKPOINT_RACE_3	1080
->>>>>>> 1dec6860
+#define	WT_STAT_CONN_CACHE_EVICTION_BLOCKED_NO_TS_CHECKPOINT_RACE_3	1086
 /*!
  * cache: eviction gave up due to detecting update chain entries without
  * timestamps after the selected on disk update
  */
-<<<<<<< HEAD
-#define	WT_STAT_CONN_CACHE_EVICTION_BLOCKED_NO_TS_CHECKPOINT_RACE_4	1084
-=======
-#define	WT_STAT_CONN_CACHE_EVICTION_BLOCKED_NO_TS_CHECKPOINT_RACE_4	1081
->>>>>>> 1dec6860
+#define	WT_STAT_CONN_CACHE_EVICTION_BLOCKED_NO_TS_CHECKPOINT_RACE_4	1087
 /*!
  * cache: eviction gave up due to needing to remove a record from the
  * history store but checkpoint is running
  */
-<<<<<<< HEAD
-#define	WT_STAT_CONN_CACHE_EVICTION_BLOCKED_REMOVE_HS_RACE_WITH_CHECKPOINT	1085
+#define	WT_STAT_CONN_CACHE_EVICTION_BLOCKED_REMOVE_HS_RACE_WITH_CHECKPOINT	1088
 /*! cache: eviction passes of a file */
-#define	WT_STAT_CONN_CACHE_EVICTION_WALK_PASSES		1086
+#define	WT_STAT_CONN_CACHE_EVICTION_WALK_PASSES		1089
 /*! cache: eviction server candidate queue empty when topping up */
-#define	WT_STAT_CONN_CACHE_EVICTION_QUEUE_EMPTY		1087
+#define	WT_STAT_CONN_CACHE_EVICTION_QUEUE_EMPTY		1090
 /*! cache: eviction server candidate queue not empty when topping up */
-#define	WT_STAT_CONN_CACHE_EVICTION_QUEUE_NOT_EMPTY	1088
+#define	WT_STAT_CONN_CACHE_EVICTION_QUEUE_NOT_EMPTY	1091
 /*! cache: eviction server evicting pages */
-#define	WT_STAT_CONN_CACHE_EVICTION_SERVER_EVICTING	1089
-=======
-#define	WT_STAT_CONN_CACHE_EVICTION_BLOCKED_REMOVE_HS_RACE_WITH_CHECKPOINT	1082
-/*! cache: eviction passes of a file */
-#define	WT_STAT_CONN_CACHE_EVICTION_WALK_PASSES		1083
-/*! cache: eviction server candidate queue empty when topping up */
-#define	WT_STAT_CONN_CACHE_EVICTION_QUEUE_EMPTY		1084
-/*! cache: eviction server candidate queue not empty when topping up */
-#define	WT_STAT_CONN_CACHE_EVICTION_QUEUE_NOT_EMPTY	1085
-/*! cache: eviction server evicting pages */
-#define	WT_STAT_CONN_CACHE_EVICTION_SERVER_EVICTING	1086
->>>>>>> 1dec6860
+#define	WT_STAT_CONN_CACHE_EVICTION_SERVER_EVICTING	1092
 /*!
  * cache: eviction server slept, because we did not make progress with
  * eviction
  */
-<<<<<<< HEAD
-#define	WT_STAT_CONN_CACHE_EVICTION_SERVER_SLEPT	1090
+#define	WT_STAT_CONN_CACHE_EVICTION_SERVER_SLEPT	1093
 /*! cache: eviction server unable to reach eviction goal */
-#define	WT_STAT_CONN_CACHE_EVICTION_SLOW		1091
+#define	WT_STAT_CONN_CACHE_EVICTION_SLOW		1094
 /*! cache: eviction server waiting for a leaf page */
-#define	WT_STAT_CONN_CACHE_EVICTION_WALK_LEAF_NOTFOUND	1092
+#define	WT_STAT_CONN_CACHE_EVICTION_WALK_LEAF_NOTFOUND	1095
 /*! cache: eviction state */
-#define	WT_STAT_CONN_CACHE_EVICTION_STATE		1093
-=======
-#define	WT_STAT_CONN_CACHE_EVICTION_SERVER_SLEPT	1087
-/*! cache: eviction server unable to reach eviction goal */
-#define	WT_STAT_CONN_CACHE_EVICTION_SLOW		1088
-/*! cache: eviction server waiting for a leaf page */
-#define	WT_STAT_CONN_CACHE_EVICTION_WALK_LEAF_NOTFOUND	1089
-/*! cache: eviction state */
-#define	WT_STAT_CONN_CACHE_EVICTION_STATE		1090
->>>>>>> 1dec6860
+#define	WT_STAT_CONN_CACHE_EVICTION_STATE		1096
 /*!
  * cache: eviction walk most recent sleeps for checkpoint handle
  * gathering
  */
-<<<<<<< HEAD
-#define	WT_STAT_CONN_CACHE_EVICTION_WALK_SLEEPS		1094
+#define	WT_STAT_CONN_CACHE_EVICTION_WALK_SLEEPS		1097
 /*! cache: eviction walk target pages histogram - 0-9 */
-#define	WT_STAT_CONN_CACHE_EVICTION_TARGET_PAGE_LT10	1095
+#define	WT_STAT_CONN_CACHE_EVICTION_TARGET_PAGE_LT10	1098
 /*! cache: eviction walk target pages histogram - 10-31 */
-#define	WT_STAT_CONN_CACHE_EVICTION_TARGET_PAGE_LT32	1096
+#define	WT_STAT_CONN_CACHE_EVICTION_TARGET_PAGE_LT32	1099
 /*! cache: eviction walk target pages histogram - 128 and higher */
-#define	WT_STAT_CONN_CACHE_EVICTION_TARGET_PAGE_GE128	1097
+#define	WT_STAT_CONN_CACHE_EVICTION_TARGET_PAGE_GE128	1100
 /*! cache: eviction walk target pages histogram - 32-63 */
-#define	WT_STAT_CONN_CACHE_EVICTION_TARGET_PAGE_LT64	1098
+#define	WT_STAT_CONN_CACHE_EVICTION_TARGET_PAGE_LT64	1101
 /*! cache: eviction walk target pages histogram - 64-128 */
-#define	WT_STAT_CONN_CACHE_EVICTION_TARGET_PAGE_LT128	1099
-=======
-#define	WT_STAT_CONN_CACHE_EVICTION_WALK_SLEEPS		1091
-/*! cache: eviction walk target pages histogram - 0-9 */
-#define	WT_STAT_CONN_CACHE_EVICTION_TARGET_PAGE_LT10	1092
-/*! cache: eviction walk target pages histogram - 10-31 */
-#define	WT_STAT_CONN_CACHE_EVICTION_TARGET_PAGE_LT32	1093
-/*! cache: eviction walk target pages histogram - 128 and higher */
-#define	WT_STAT_CONN_CACHE_EVICTION_TARGET_PAGE_GE128	1094
-/*! cache: eviction walk target pages histogram - 32-63 */
-#define	WT_STAT_CONN_CACHE_EVICTION_TARGET_PAGE_LT64	1095
-/*! cache: eviction walk target pages histogram - 64-128 */
-#define	WT_STAT_CONN_CACHE_EVICTION_TARGET_PAGE_LT128	1096
->>>>>>> 1dec6860
+#define	WT_STAT_CONN_CACHE_EVICTION_TARGET_PAGE_LT128	1102
 /*!
  * cache: eviction walk target pages reduced due to history store cache
  * pressure
  */
-<<<<<<< HEAD
-#define	WT_STAT_CONN_CACHE_EVICTION_TARGET_PAGE_REDUCED	1100
+#define	WT_STAT_CONN_CACHE_EVICTION_TARGET_PAGE_REDUCED	1103
 /*! cache: eviction walk target strategy both clean and dirty pages */
-#define	WT_STAT_CONN_CACHE_EVICTION_TARGET_STRATEGY_BOTH_CLEAN_AND_DIRTY	1101
+#define	WT_STAT_CONN_CACHE_EVICTION_TARGET_STRATEGY_BOTH_CLEAN_AND_DIRTY	1104
 /*! cache: eviction walk target strategy only clean pages */
-#define	WT_STAT_CONN_CACHE_EVICTION_TARGET_STRATEGY_CLEAN	1102
+#define	WT_STAT_CONN_CACHE_EVICTION_TARGET_STRATEGY_CLEAN	1105
 /*! cache: eviction walk target strategy only dirty pages */
-#define	WT_STAT_CONN_CACHE_EVICTION_TARGET_STRATEGY_DIRTY	1103
+#define	WT_STAT_CONN_CACHE_EVICTION_TARGET_STRATEGY_DIRTY	1106
 /*! cache: eviction walks abandoned */
-#define	WT_STAT_CONN_CACHE_EVICTION_WALKS_ABANDONED	1104
+#define	WT_STAT_CONN_CACHE_EVICTION_WALKS_ABANDONED	1107
 /*! cache: eviction walks gave up because they restarted their walk twice */
-#define	WT_STAT_CONN_CACHE_EVICTION_WALKS_STOPPED	1105
-=======
-#define	WT_STAT_CONN_CACHE_EVICTION_TARGET_PAGE_REDUCED	1097
-/*! cache: eviction walk target strategy both clean and dirty pages */
-#define	WT_STAT_CONN_CACHE_EVICTION_TARGET_STRATEGY_BOTH_CLEAN_AND_DIRTY	1098
-/*! cache: eviction walk target strategy only clean pages */
-#define	WT_STAT_CONN_CACHE_EVICTION_TARGET_STRATEGY_CLEAN	1099
-/*! cache: eviction walk target strategy only dirty pages */
-#define	WT_STAT_CONN_CACHE_EVICTION_TARGET_STRATEGY_DIRTY	1100
-/*! cache: eviction walks abandoned */
-#define	WT_STAT_CONN_CACHE_EVICTION_WALKS_ABANDONED	1101
-/*! cache: eviction walks gave up because they restarted their walk twice */
-#define	WT_STAT_CONN_CACHE_EVICTION_WALKS_STOPPED	1102
->>>>>>> 1dec6860
+#define	WT_STAT_CONN_CACHE_EVICTION_WALKS_STOPPED	1108
 /*!
  * cache: eviction walks gave up because they saw too many pages and
  * found no candidates
  */
-<<<<<<< HEAD
-#define	WT_STAT_CONN_CACHE_EVICTION_WALKS_GAVE_UP_NO_TARGETS	1106
-=======
-#define	WT_STAT_CONN_CACHE_EVICTION_WALKS_GAVE_UP_NO_TARGETS	1103
->>>>>>> 1dec6860
+#define	WT_STAT_CONN_CACHE_EVICTION_WALKS_GAVE_UP_NO_TARGETS	1109
 /*!
  * cache: eviction walks gave up because they saw too many pages and
  * found too few candidates
  */
-<<<<<<< HEAD
-#define	WT_STAT_CONN_CACHE_EVICTION_WALKS_GAVE_UP_RATIO	1107
+#define	WT_STAT_CONN_CACHE_EVICTION_WALKS_GAVE_UP_RATIO	1110
 /*! cache: eviction walks reached end of tree */
-#define	WT_STAT_CONN_CACHE_EVICTION_WALKS_ENDED		1108
+#define	WT_STAT_CONN_CACHE_EVICTION_WALKS_ENDED		1111
 /*! cache: eviction walks restarted */
-#define	WT_STAT_CONN_CACHE_EVICTION_WALK_RESTART	1109
+#define	WT_STAT_CONN_CACHE_EVICTION_WALK_RESTART	1112
 /*! cache: eviction walks started from root of tree */
-#define	WT_STAT_CONN_CACHE_EVICTION_WALK_FROM_ROOT	1110
+#define	WT_STAT_CONN_CACHE_EVICTION_WALK_FROM_ROOT	1113
 /*! cache: eviction walks started from saved location in tree */
-#define	WT_STAT_CONN_CACHE_EVICTION_WALK_SAVED_POS	1111
+#define	WT_STAT_CONN_CACHE_EVICTION_WALK_SAVED_POS	1114
 /*! cache: eviction worker thread active */
-#define	WT_STAT_CONN_CACHE_EVICTION_ACTIVE_WORKERS	1112
+#define	WT_STAT_CONN_CACHE_EVICTION_ACTIVE_WORKERS	1115
 /*! cache: eviction worker thread created */
-#define	WT_STAT_CONN_CACHE_EVICTION_WORKER_CREATED	1113
+#define	WT_STAT_CONN_CACHE_EVICTION_WORKER_CREATED	1116
 /*! cache: eviction worker thread evicting pages */
-#define	WT_STAT_CONN_CACHE_EVICTION_WORKER_EVICTING	1114
+#define	WT_STAT_CONN_CACHE_EVICTION_WORKER_EVICTING	1117
 /*! cache: eviction worker thread removed */
-#define	WT_STAT_CONN_CACHE_EVICTION_WORKER_REMOVED	1115
+#define	WT_STAT_CONN_CACHE_EVICTION_WORKER_REMOVED	1118
 /*! cache: eviction worker thread stable number */
-#define	WT_STAT_CONN_CACHE_EVICTION_STABLE_STATE_WORKERS	1116
+#define	WT_STAT_CONN_CACHE_EVICTION_STABLE_STATE_WORKERS	1119
 /*! cache: files with active eviction walks */
-#define	WT_STAT_CONN_CACHE_EVICTION_WALKS_ACTIVE	1117
+#define	WT_STAT_CONN_CACHE_EVICTION_WALKS_ACTIVE	1120
 /*! cache: files with new eviction walks started */
-#define	WT_STAT_CONN_CACHE_EVICTION_WALKS_STARTED	1118
+#define	WT_STAT_CONN_CACHE_EVICTION_WALKS_STARTED	1121
 /*! cache: force re-tuning of eviction workers once in a while */
-#define	WT_STAT_CONN_CACHE_EVICTION_FORCE_RETUNE	1119
-=======
-#define	WT_STAT_CONN_CACHE_EVICTION_WALKS_GAVE_UP_RATIO	1104
-/*! cache: eviction walks reached end of tree */
-#define	WT_STAT_CONN_CACHE_EVICTION_WALKS_ENDED		1105
-/*! cache: eviction walks restarted */
-#define	WT_STAT_CONN_CACHE_EVICTION_WALK_RESTART	1106
-/*! cache: eviction walks started from root of tree */
-#define	WT_STAT_CONN_CACHE_EVICTION_WALK_FROM_ROOT	1107
-/*! cache: eviction walks started from saved location in tree */
-#define	WT_STAT_CONN_CACHE_EVICTION_WALK_SAVED_POS	1108
-/*! cache: eviction worker thread active */
-#define	WT_STAT_CONN_CACHE_EVICTION_ACTIVE_WORKERS	1109
-/*! cache: eviction worker thread created */
-#define	WT_STAT_CONN_CACHE_EVICTION_WORKER_CREATED	1110
-/*! cache: eviction worker thread evicting pages */
-#define	WT_STAT_CONN_CACHE_EVICTION_WORKER_EVICTING	1111
-/*! cache: eviction worker thread removed */
-#define	WT_STAT_CONN_CACHE_EVICTION_WORKER_REMOVED	1112
-/*! cache: eviction worker thread stable number */
-#define	WT_STAT_CONN_CACHE_EVICTION_STABLE_STATE_WORKERS	1113
-/*! cache: files with active eviction walks */
-#define	WT_STAT_CONN_CACHE_EVICTION_WALKS_ACTIVE	1114
-/*! cache: files with new eviction walks started */
-#define	WT_STAT_CONN_CACHE_EVICTION_WALKS_STARTED	1115
-/*! cache: force re-tuning of eviction workers once in a while */
-#define	WT_STAT_CONN_CACHE_EVICTION_FORCE_RETUNE	1116
->>>>>>> 1dec6860
+#define	WT_STAT_CONN_CACHE_EVICTION_FORCE_RETUNE	1122
 /*!
  * cache: forced eviction - do not retry count to evict pages selected to
  * evict during reconciliation
  */
-<<<<<<< HEAD
-#define	WT_STAT_CONN_CACHE_EVICTION_FORCE_NO_RETRY	1120
-=======
-#define	WT_STAT_CONN_CACHE_EVICTION_FORCE_NO_RETRY	1117
->>>>>>> 1dec6860
+#define	WT_STAT_CONN_CACHE_EVICTION_FORCE_NO_RETRY	1123
 /*!
  * cache: forced eviction - history store pages failed to evict while
  * session has history store cursor open
  */
-<<<<<<< HEAD
-#define	WT_STAT_CONN_CACHE_EVICTION_FORCE_HS_FAIL	1121
-=======
-#define	WT_STAT_CONN_CACHE_EVICTION_FORCE_HS_FAIL	1118
->>>>>>> 1dec6860
+#define	WT_STAT_CONN_CACHE_EVICTION_FORCE_HS_FAIL	1124
 /*!
  * cache: forced eviction - history store pages selected while session
  * has history store cursor open
  */
-<<<<<<< HEAD
-#define	WT_STAT_CONN_CACHE_EVICTION_FORCE_HS		1122
-=======
-#define	WT_STAT_CONN_CACHE_EVICTION_FORCE_HS		1119
->>>>>>> 1dec6860
+#define	WT_STAT_CONN_CACHE_EVICTION_FORCE_HS		1125
 /*!
  * cache: forced eviction - history store pages successfully evicted
  * while session has history store cursor open
  */
-<<<<<<< HEAD
-#define	WT_STAT_CONN_CACHE_EVICTION_FORCE_HS_SUCCESS	1123
+#define	WT_STAT_CONN_CACHE_EVICTION_FORCE_HS_SUCCESS	1126
 /*! cache: forced eviction - pages evicted that were clean count */
-#define	WT_STAT_CONN_CACHE_EVICTION_FORCE_CLEAN		1124
+#define	WT_STAT_CONN_CACHE_EVICTION_FORCE_CLEAN		1127
 /*! cache: forced eviction - pages evicted that were clean time (usecs) */
-#define	WT_STAT_CONN_CACHE_EVICTION_FORCE_CLEAN_TIME	1125
+#define	WT_STAT_CONN_CACHE_EVICTION_FORCE_CLEAN_TIME	1128
 /*! cache: forced eviction - pages evicted that were dirty count */
-#define	WT_STAT_CONN_CACHE_EVICTION_FORCE_DIRTY		1126
+#define	WT_STAT_CONN_CACHE_EVICTION_FORCE_DIRTY		1129
 /*! cache: forced eviction - pages evicted that were dirty time (usecs) */
-#define	WT_STAT_CONN_CACHE_EVICTION_FORCE_DIRTY_TIME	1127
-=======
-#define	WT_STAT_CONN_CACHE_EVICTION_FORCE_HS_SUCCESS	1120
-/*! cache: forced eviction - pages evicted that were clean count */
-#define	WT_STAT_CONN_CACHE_EVICTION_FORCE_CLEAN		1121
-/*! cache: forced eviction - pages evicted that were clean time (usecs) */
-#define	WT_STAT_CONN_CACHE_EVICTION_FORCE_CLEAN_TIME	1122
-/*! cache: forced eviction - pages evicted that were dirty count */
-#define	WT_STAT_CONN_CACHE_EVICTION_FORCE_DIRTY		1123
-/*! cache: forced eviction - pages evicted that were dirty time (usecs) */
-#define	WT_STAT_CONN_CACHE_EVICTION_FORCE_DIRTY_TIME	1124
->>>>>>> 1dec6860
+#define	WT_STAT_CONN_CACHE_EVICTION_FORCE_DIRTY_TIME	1130
 /*!
  * cache: forced eviction - pages selected because of a large number of
  * updates to a single item
  */
-<<<<<<< HEAD
-#define	WT_STAT_CONN_CACHE_EVICTION_FORCE_LONG_UPDATE_LIST	1128
-=======
-#define	WT_STAT_CONN_CACHE_EVICTION_FORCE_LONG_UPDATE_LIST	1125
->>>>>>> 1dec6860
+#define	WT_STAT_CONN_CACHE_EVICTION_FORCE_LONG_UPDATE_LIST	1131
 /*!
  * cache: forced eviction - pages selected because of too many deleted
  * items count
  */
-<<<<<<< HEAD
-#define	WT_STAT_CONN_CACHE_EVICTION_FORCE_DELETE	1129
+#define	WT_STAT_CONN_CACHE_EVICTION_FORCE_DELETE	1132
 /*! cache: forced eviction - pages selected count */
-#define	WT_STAT_CONN_CACHE_EVICTION_FORCE		1130
+#define	WT_STAT_CONN_CACHE_EVICTION_FORCE		1133
 /*! cache: forced eviction - pages selected unable to be evicted count */
-#define	WT_STAT_CONN_CACHE_EVICTION_FORCE_FAIL		1131
+#define	WT_STAT_CONN_CACHE_EVICTION_FORCE_FAIL		1134
 /*! cache: forced eviction - pages selected unable to be evicted time */
-#define	WT_STAT_CONN_CACHE_EVICTION_FORCE_FAIL_TIME	1132
+#define	WT_STAT_CONN_CACHE_EVICTION_FORCE_FAIL_TIME	1135
 /*! cache: hazard pointer blocked page eviction */
-#define	WT_STAT_CONN_CACHE_EVICTION_BLOCKED_HAZARD	1133
+#define	WT_STAT_CONN_CACHE_EVICTION_BLOCKED_HAZARD	1136
 /*! cache: hazard pointer check calls */
-#define	WT_STAT_CONN_CACHE_HAZARD_CHECKS		1134
+#define	WT_STAT_CONN_CACHE_HAZARD_CHECKS		1137
 /*! cache: hazard pointer check entries walked */
-#define	WT_STAT_CONN_CACHE_HAZARD_WALKS			1135
+#define	WT_STAT_CONN_CACHE_HAZARD_WALKS			1138
 /*! cache: hazard pointer maximum array length */
-#define	WT_STAT_CONN_CACHE_HAZARD_MAX			1136
+#define	WT_STAT_CONN_CACHE_HAZARD_MAX			1139
 /*! cache: history store table insert calls */
-#define	WT_STAT_CONN_CACHE_HS_INSERT			1137
+#define	WT_STAT_CONN_CACHE_HS_INSERT			1140
 /*! cache: history store table insert calls that returned restart */
-#define	WT_STAT_CONN_CACHE_HS_INSERT_RESTART		1138
+#define	WT_STAT_CONN_CACHE_HS_INSERT_RESTART		1141
 /*! cache: history store table max on-disk size */
-#define	WT_STAT_CONN_CACHE_HS_ONDISK_MAX		1139
+#define	WT_STAT_CONN_CACHE_HS_ONDISK_MAX		1142
 /*! cache: history store table on-disk size */
-#define	WT_STAT_CONN_CACHE_HS_ONDISK			1140
+#define	WT_STAT_CONN_CACHE_HS_ONDISK			1143
 /*! cache: history store table reads */
-#define	WT_STAT_CONN_CACHE_HS_READ			1141
+#define	WT_STAT_CONN_CACHE_HS_READ			1144
 /*! cache: history store table reads missed */
-#define	WT_STAT_CONN_CACHE_HS_READ_MISS			1142
+#define	WT_STAT_CONN_CACHE_HS_READ_MISS			1145
 /*! cache: history store table reads requiring squashed modifies */
-#define	WT_STAT_CONN_CACHE_HS_READ_SQUASH		1143
-=======
-#define	WT_STAT_CONN_CACHE_EVICTION_FORCE_DELETE	1126
-/*! cache: forced eviction - pages selected count */
-#define	WT_STAT_CONN_CACHE_EVICTION_FORCE		1127
-/*! cache: forced eviction - pages selected unable to be evicted count */
-#define	WT_STAT_CONN_CACHE_EVICTION_FORCE_FAIL		1128
-/*! cache: forced eviction - pages selected unable to be evicted time */
-#define	WT_STAT_CONN_CACHE_EVICTION_FORCE_FAIL_TIME	1129
-/*! cache: hazard pointer blocked page eviction */
-#define	WT_STAT_CONN_CACHE_EVICTION_BLOCKED_HAZARD	1130
-/*! cache: hazard pointer check calls */
-#define	WT_STAT_CONN_CACHE_HAZARD_CHECKS		1131
-/*! cache: hazard pointer check entries walked */
-#define	WT_STAT_CONN_CACHE_HAZARD_WALKS			1132
-/*! cache: hazard pointer maximum array length */
-#define	WT_STAT_CONN_CACHE_HAZARD_MAX			1133
-/*! cache: history store table insert calls */
-#define	WT_STAT_CONN_CACHE_HS_INSERT			1134
-/*! cache: history store table insert calls that returned restart */
-#define	WT_STAT_CONN_CACHE_HS_INSERT_RESTART		1135
-/*! cache: history store table max on-disk size */
-#define	WT_STAT_CONN_CACHE_HS_ONDISK_MAX		1136
-/*! cache: history store table on-disk size */
-#define	WT_STAT_CONN_CACHE_HS_ONDISK			1137
-/*! cache: history store table reads */
-#define	WT_STAT_CONN_CACHE_HS_READ			1138
-/*! cache: history store table reads missed */
-#define	WT_STAT_CONN_CACHE_HS_READ_MISS			1139
-/*! cache: history store table reads requiring squashed modifies */
-#define	WT_STAT_CONN_CACHE_HS_READ_SQUASH		1140
->>>>>>> 1dec6860
+#define	WT_STAT_CONN_CACHE_HS_READ_SQUASH		1146
 /*!
  * cache: history store table resolved updates without timestamps that
  * lose their durable timestamp
  */
-<<<<<<< HEAD
-#define	WT_STAT_CONN_CACHE_HS_ORDER_LOSE_DURABLE_TIMESTAMP	1144
-=======
-#define	WT_STAT_CONN_CACHE_HS_ORDER_LOSE_DURABLE_TIMESTAMP	1141
->>>>>>> 1dec6860
+#define	WT_STAT_CONN_CACHE_HS_ORDER_LOSE_DURABLE_TIMESTAMP	1147
 /*!
  * cache: history store table truncation by rollback to stable to remove
  * an unstable update
  */
-<<<<<<< HEAD
-#define	WT_STAT_CONN_CACHE_HS_KEY_TRUNCATE_RTS_UNSTABLE	1145
-=======
-#define	WT_STAT_CONN_CACHE_HS_KEY_TRUNCATE_RTS_UNSTABLE	1142
->>>>>>> 1dec6860
+#define	WT_STAT_CONN_CACHE_HS_KEY_TRUNCATE_RTS_UNSTABLE	1148
 /*!
  * cache: history store table truncation by rollback to stable to remove
  * an update
  */
-<<<<<<< HEAD
-#define	WT_STAT_CONN_CACHE_HS_KEY_TRUNCATE_RTS		1146
-=======
-#define	WT_STAT_CONN_CACHE_HS_KEY_TRUNCATE_RTS		1143
->>>>>>> 1dec6860
+#define	WT_STAT_CONN_CACHE_HS_KEY_TRUNCATE_RTS		1149
 /*!
  * cache: history store table truncation to remove all the keys of a
  * btree
  */
-<<<<<<< HEAD
-#define	WT_STAT_CONN_CACHE_HS_BTREE_TRUNCATE		1147
+#define	WT_STAT_CONN_CACHE_HS_BTREE_TRUNCATE		1150
 /*! cache: history store table truncation to remove an update */
-#define	WT_STAT_CONN_CACHE_HS_KEY_TRUNCATE		1148
-=======
-#define	WT_STAT_CONN_CACHE_HS_BTREE_TRUNCATE		1144
-/*! cache: history store table truncation to remove an update */
-#define	WT_STAT_CONN_CACHE_HS_KEY_TRUNCATE		1145
->>>>>>> 1dec6860
+#define	WT_STAT_CONN_CACHE_HS_KEY_TRUNCATE		1151
 /*!
  * cache: history store table truncation to remove range of updates due
  * to an update without a timestamp on data page
  */
-<<<<<<< HEAD
-#define	WT_STAT_CONN_CACHE_HS_ORDER_REMOVE		1149
-=======
-#define	WT_STAT_CONN_CACHE_HS_ORDER_REMOVE		1146
->>>>>>> 1dec6860
+#define	WT_STAT_CONN_CACHE_HS_ORDER_REMOVE		1152
 /*!
  * cache: history store table truncation to remove range of updates due
  * to key being removed from the data page during reconciliation
  */
-<<<<<<< HEAD
-#define	WT_STAT_CONN_CACHE_HS_KEY_TRUNCATE_ONPAGE_REMOVAL	1150
-=======
-#define	WT_STAT_CONN_CACHE_HS_KEY_TRUNCATE_ONPAGE_REMOVAL	1147
->>>>>>> 1dec6860
+#define	WT_STAT_CONN_CACHE_HS_KEY_TRUNCATE_ONPAGE_REMOVAL	1153
 /*!
  * cache: history store table truncations that would have happened in
  * non-dryrun mode
  */
-<<<<<<< HEAD
-#define	WT_STAT_CONN_CACHE_HS_BTREE_TRUNCATE_DRYRUN	1151
-=======
-#define	WT_STAT_CONN_CACHE_HS_BTREE_TRUNCATE_DRYRUN	1148
->>>>>>> 1dec6860
+#define	WT_STAT_CONN_CACHE_HS_BTREE_TRUNCATE_DRYRUN	1154
 /*!
  * cache: history store table truncations to remove an unstable update
  * that would have happened in non-dryrun mode
  */
-<<<<<<< HEAD
-#define	WT_STAT_CONN_CACHE_HS_KEY_TRUNCATE_RTS_UNSTABLE_DRYRUN	1152
-=======
-#define	WT_STAT_CONN_CACHE_HS_KEY_TRUNCATE_RTS_UNSTABLE_DRYRUN	1149
->>>>>>> 1dec6860
+#define	WT_STAT_CONN_CACHE_HS_KEY_TRUNCATE_RTS_UNSTABLE_DRYRUN	1155
 /*!
  * cache: history store table truncations to remove an update that would
  * have happened in non-dryrun mode
  */
-<<<<<<< HEAD
-#define	WT_STAT_CONN_CACHE_HS_KEY_TRUNCATE_RTS_DRYRUN	1153
-=======
-#define	WT_STAT_CONN_CACHE_HS_KEY_TRUNCATE_RTS_DRYRUN	1150
->>>>>>> 1dec6860
+#define	WT_STAT_CONN_CACHE_HS_KEY_TRUNCATE_RTS_DRYRUN	1156
 /*!
  * cache: history store table updates without timestamps fixed up by
  * reinserting with the fixed timestamp
  */
-<<<<<<< HEAD
-#define	WT_STAT_CONN_CACHE_HS_ORDER_REINSERT		1154
+#define	WT_STAT_CONN_CACHE_HS_ORDER_REINSERT		1157
 /*! cache: history store table writes requiring squashed modifies */
-#define	WT_STAT_CONN_CACHE_HS_WRITE_SQUASH		1155
+#define	WT_STAT_CONN_CACHE_HS_WRITE_SQUASH		1158
 /*! cache: in-memory page passed criteria to be split */
-#define	WT_STAT_CONN_CACHE_INMEM_SPLITTABLE		1156
+#define	WT_STAT_CONN_CACHE_INMEM_SPLITTABLE		1159
 /*! cache: in-memory page splits */
-#define	WT_STAT_CONN_CACHE_INMEM_SPLIT			1157
+#define	WT_STAT_CONN_CACHE_INMEM_SPLIT			1160
 /*! cache: internal page split blocked its eviction */
-#define	WT_STAT_CONN_CACHE_EVICTION_BLOCKED_INTERNAL_PAGE_SPLIT	1158
+#define	WT_STAT_CONN_CACHE_EVICTION_BLOCKED_INTERNAL_PAGE_SPLIT	1161
 /*! cache: internal pages evicted */
-#define	WT_STAT_CONN_CACHE_EVICTION_INTERNAL		1159
+#define	WT_STAT_CONN_CACHE_EVICTION_INTERNAL		1162
 /*! cache: internal pages queued for eviction */
-#define	WT_STAT_CONN_CACHE_EVICTION_INTERNAL_PAGES_QUEUED	1160
+#define	WT_STAT_CONN_CACHE_EVICTION_INTERNAL_PAGES_QUEUED	1163
 /*! cache: internal pages seen by eviction walk */
-#define	WT_STAT_CONN_CACHE_EVICTION_INTERNAL_PAGES_SEEN	1161
+#define	WT_STAT_CONN_CACHE_EVICTION_INTERNAL_PAGES_SEEN	1164
 /*! cache: internal pages seen by eviction walk that are already queued */
-#define	WT_STAT_CONN_CACHE_EVICTION_INTERNAL_PAGES_ALREADY_QUEUED	1162
+#define	WT_STAT_CONN_CACHE_EVICTION_INTERNAL_PAGES_ALREADY_QUEUED	1165
 /*! cache: internal pages split during eviction */
-#define	WT_STAT_CONN_CACHE_EVICTION_SPLIT_INTERNAL	1163
+#define	WT_STAT_CONN_CACHE_EVICTION_SPLIT_INTERNAL	1166
 /*! cache: leaf pages split during eviction */
-#define	WT_STAT_CONN_CACHE_EVICTION_SPLIT_LEAF		1164
+#define	WT_STAT_CONN_CACHE_EVICTION_SPLIT_LEAF		1167
 /*! cache: maximum bytes configured */
-#define	WT_STAT_CONN_CACHE_BYTES_MAX			1165
+#define	WT_STAT_CONN_CACHE_BYTES_MAX			1168
 /*! cache: maximum milliseconds spent at a single eviction */
-#define	WT_STAT_CONN_CACHE_EVICTION_MAXIMUM_MILLISECONDS	1166
+#define	WT_STAT_CONN_CACHE_EVICTION_MAXIMUM_MILLISECONDS	1169
 /*! cache: maximum page size seen at eviction */
-#define	WT_STAT_CONN_CACHE_EVICTION_MAXIMUM_PAGE_SIZE	1167
+#define	WT_STAT_CONN_CACHE_EVICTION_MAXIMUM_PAGE_SIZE	1170
 /*! cache: modified pages evicted */
-#define	WT_STAT_CONN_CACHE_EVICTION_DIRTY		1168
+#define	WT_STAT_CONN_CACHE_EVICTION_DIRTY		1171
 /*! cache: modified pages evicted by application threads */
-#define	WT_STAT_CONN_CACHE_EVICTION_APP_DIRTY		1169
+#define	WT_STAT_CONN_CACHE_EVICTION_APP_DIRTY		1172
 /*! cache: operations timed out waiting for space in cache */
-#define	WT_STAT_CONN_CACHE_TIMED_OUT_OPS		1170
-=======
-#define	WT_STAT_CONN_CACHE_HS_ORDER_REINSERT		1151
-/*! cache: history store table writes requiring squashed modifies */
-#define	WT_STAT_CONN_CACHE_HS_WRITE_SQUASH		1152
-/*! cache: in-memory page passed criteria to be split */
-#define	WT_STAT_CONN_CACHE_INMEM_SPLITTABLE		1153
-/*! cache: in-memory page splits */
-#define	WT_STAT_CONN_CACHE_INMEM_SPLIT			1154
-/*! cache: internal page split blocked its eviction */
-#define	WT_STAT_CONN_CACHE_EVICTION_BLOCKED_INTERNAL_PAGE_SPLIT	1155
-/*! cache: internal pages evicted */
-#define	WT_STAT_CONN_CACHE_EVICTION_INTERNAL		1156
-/*! cache: internal pages queued for eviction */
-#define	WT_STAT_CONN_CACHE_EVICTION_INTERNAL_PAGES_QUEUED	1157
-/*! cache: internal pages seen by eviction walk */
-#define	WT_STAT_CONN_CACHE_EVICTION_INTERNAL_PAGES_SEEN	1158
-/*! cache: internal pages seen by eviction walk that are already queued */
-#define	WT_STAT_CONN_CACHE_EVICTION_INTERNAL_PAGES_ALREADY_QUEUED	1159
-/*! cache: internal pages split during eviction */
-#define	WT_STAT_CONN_CACHE_EVICTION_SPLIT_INTERNAL	1160
-/*! cache: leaf pages split during eviction */
-#define	WT_STAT_CONN_CACHE_EVICTION_SPLIT_LEAF		1161
-/*! cache: maximum bytes configured */
-#define	WT_STAT_CONN_CACHE_BYTES_MAX			1162
-/*! cache: maximum milliseconds spent at a single eviction */
-#define	WT_STAT_CONN_CACHE_EVICTION_MAXIMUM_MILLISECONDS	1163
-/*! cache: maximum page size seen at eviction */
-#define	WT_STAT_CONN_CACHE_EVICTION_MAXIMUM_PAGE_SIZE	1164
-/*! cache: modified pages evicted */
-#define	WT_STAT_CONN_CACHE_EVICTION_DIRTY		1165
-/*! cache: modified pages evicted by application threads */
-#define	WT_STAT_CONN_CACHE_EVICTION_APP_DIRTY		1166
-/*! cache: operations timed out waiting for space in cache */
-#define	WT_STAT_CONN_CACHE_TIMED_OUT_OPS		1167
->>>>>>> 1dec6860
+#define	WT_STAT_CONN_CACHE_TIMED_OUT_OPS		1173
 /*!
  * cache: overflow keys on a multiblock row-store page blocked its
  * eviction
  */
-<<<<<<< HEAD
-#define	WT_STAT_CONN_CACHE_EVICTION_BLOCKED_OVERFLOW_KEYS	1171
+#define	WT_STAT_CONN_CACHE_EVICTION_BLOCKED_OVERFLOW_KEYS	1174
 /*! cache: overflow pages read into cache */
-#define	WT_STAT_CONN_CACHE_READ_OVERFLOW		1172
+#define	WT_STAT_CONN_CACHE_READ_OVERFLOW		1175
 /*! cache: page split during eviction deepened the tree */
-#define	WT_STAT_CONN_CACHE_EVICTION_DEEPEN		1173
+#define	WT_STAT_CONN_CACHE_EVICTION_DEEPEN		1176
 /*! cache: page written requiring history store records */
-#define	WT_STAT_CONN_CACHE_WRITE_HS			1174
+#define	WT_STAT_CONN_CACHE_WRITE_HS			1177
 /*! cache: pages considered for eviction that were brought in by pre-fetch */
-#define	WT_STAT_CONN_CACHE_EVICTION_CONSIDER_PREFETCH	1175
+#define	WT_STAT_CONN_CACHE_EVICTION_CONSIDER_PREFETCH	1178
 /*! cache: pages currently held in the cache */
-#define	WT_STAT_CONN_CACHE_PAGES_INUSE			1176
+#define	WT_STAT_CONN_CACHE_PAGES_INUSE			1179
 /*! cache: pages evicted by application threads */
-#define	WT_STAT_CONN_CACHE_EVICTION_APP			1177
+#define	WT_STAT_CONN_CACHE_EVICTION_APP			1180
 /*! cache: pages evicted in parallel with checkpoint */
-#define	WT_STAT_CONN_CACHE_EVICTION_PAGES_IN_PARALLEL_WITH_CHECKPOINT	1178
+#define	WT_STAT_CONN_CACHE_EVICTION_PAGES_IN_PARALLEL_WITH_CHECKPOINT	1181
 /*! cache: pages queued for eviction */
-#define	WT_STAT_CONN_CACHE_EVICTION_PAGES_QUEUED	1179
+#define	WT_STAT_CONN_CACHE_EVICTION_PAGES_QUEUED	1182
 /*! cache: pages queued for eviction post lru sorting */
-#define	WT_STAT_CONN_CACHE_EVICTION_PAGES_QUEUED_POST_LRU	1180
+#define	WT_STAT_CONN_CACHE_EVICTION_PAGES_QUEUED_POST_LRU	1183
 /*! cache: pages queued for urgent eviction */
-#define	WT_STAT_CONN_CACHE_EVICTION_PAGES_QUEUED_URGENT	1181
+#define	WT_STAT_CONN_CACHE_EVICTION_PAGES_QUEUED_URGENT	1184
 /*! cache: pages queued for urgent eviction during walk */
-#define	WT_STAT_CONN_CACHE_EVICTION_PAGES_QUEUED_OLDEST	1182
-=======
-#define	WT_STAT_CONN_CACHE_EVICTION_BLOCKED_OVERFLOW_KEYS	1168
-/*! cache: overflow pages read into cache */
-#define	WT_STAT_CONN_CACHE_READ_OVERFLOW		1169
-/*! cache: page split during eviction deepened the tree */
-#define	WT_STAT_CONN_CACHE_EVICTION_DEEPEN		1170
-/*! cache: page written requiring history store records */
-#define	WT_STAT_CONN_CACHE_WRITE_HS			1171
-/*! cache: pages currently held in the cache */
-#define	WT_STAT_CONN_CACHE_PAGES_INUSE			1172
-/*! cache: pages evicted by application threads */
-#define	WT_STAT_CONN_CACHE_EVICTION_APP			1173
-/*! cache: pages evicted in parallel with checkpoint */
-#define	WT_STAT_CONN_CACHE_EVICTION_PAGES_IN_PARALLEL_WITH_CHECKPOINT	1174
-/*! cache: pages queued for eviction */
-#define	WT_STAT_CONN_CACHE_EVICTION_PAGES_QUEUED	1175
-/*! cache: pages queued for eviction post lru sorting */
-#define	WT_STAT_CONN_CACHE_EVICTION_PAGES_QUEUED_POST_LRU	1176
-/*! cache: pages queued for urgent eviction */
-#define	WT_STAT_CONN_CACHE_EVICTION_PAGES_QUEUED_URGENT	1177
-/*! cache: pages queued for urgent eviction during walk */
-#define	WT_STAT_CONN_CACHE_EVICTION_PAGES_QUEUED_OLDEST	1178
->>>>>>> 1dec6860
+#define	WT_STAT_CONN_CACHE_EVICTION_PAGES_QUEUED_OLDEST	1185
 /*!
  * cache: pages queued for urgent eviction from history store due to high
  * dirty content
  */
-<<<<<<< HEAD
-#define	WT_STAT_CONN_CACHE_EVICTION_PAGES_QUEUED_URGENT_HS_DIRTY	1183
+#define	WT_STAT_CONN_CACHE_EVICTION_PAGES_QUEUED_URGENT_HS_DIRTY	1186
 /*! cache: pages read into cache */
-#define	WT_STAT_CONN_CACHE_READ				1184
+#define	WT_STAT_CONN_CACHE_READ				1187
 /*! cache: pages read into cache after truncate */
-#define	WT_STAT_CONN_CACHE_READ_DELETED			1185
+#define	WT_STAT_CONN_CACHE_READ_DELETED			1188
 /*! cache: pages read into cache after truncate in prepare state */
-#define	WT_STAT_CONN_CACHE_READ_DELETED_PREPARED	1186
-=======
-#define	WT_STAT_CONN_CACHE_EVICTION_PAGES_QUEUED_URGENT_HS_DIRTY	1179
-/*! cache: pages read into cache */
-#define	WT_STAT_CONN_CACHE_READ				1180
-/*! cache: pages read into cache after truncate */
-#define	WT_STAT_CONN_CACHE_READ_DELETED			1181
-/*! cache: pages read into cache after truncate in prepare state */
-#define	WT_STAT_CONN_CACHE_READ_DELETED_PREPARED	1182
->>>>>>> 1dec6860
+#define	WT_STAT_CONN_CACHE_READ_DELETED_PREPARED	1189
 /*!
  * cache: pages removed from the ordinary queue to be queued for urgent
  * eviction
  */
-<<<<<<< HEAD
-#define	WT_STAT_CONN_CACHE_EVICTION_CLEAR_ORDINARY	1187
+#define	WT_STAT_CONN_CACHE_EVICTION_CLEAR_ORDINARY	1190
 /*! cache: pages requested from the cache */
-#define	WT_STAT_CONN_CACHE_PAGES_REQUESTED		1188
+#define	WT_STAT_CONN_CACHE_PAGES_REQUESTED		1191
 /*! cache: pages requested from the cache due to pre-fetch */
-#define	WT_STAT_CONN_CACHE_PAGES_PREFETCH		1189
+#define	WT_STAT_CONN_CACHE_PAGES_PREFETCH		1192
 /*! cache: pages seen by eviction walk */
-#define	WT_STAT_CONN_CACHE_EVICTION_PAGES_SEEN		1190
+#define	WT_STAT_CONN_CACHE_EVICTION_PAGES_SEEN		1193
 /*! cache: pages seen by eviction walk that are already queued */
-#define	WT_STAT_CONN_CACHE_EVICTION_PAGES_ALREADY_QUEUED	1191
+#define	WT_STAT_CONN_CACHE_EVICTION_PAGES_ALREADY_QUEUED	1194
 /*! cache: pages selected for eviction unable to be evicted */
-#define	WT_STAT_CONN_CACHE_EVICTION_FAIL		1192
-=======
-#define	WT_STAT_CONN_CACHE_EVICTION_CLEAR_ORDINARY	1183
-/*! cache: pages requested from the cache */
-#define	WT_STAT_CONN_CACHE_PAGES_REQUESTED		1184
-/*! cache: pages seen by eviction walk */
-#define	WT_STAT_CONN_CACHE_EVICTION_PAGES_SEEN		1185
-/*! cache: pages seen by eviction walk that are already queued */
-#define	WT_STAT_CONN_CACHE_EVICTION_PAGES_ALREADY_QUEUED	1186
-/*! cache: pages selected for eviction unable to be evicted */
-#define	WT_STAT_CONN_CACHE_EVICTION_FAIL		1187
->>>>>>> 1dec6860
+#define	WT_STAT_CONN_CACHE_EVICTION_FAIL		1195
 /*!
  * cache: pages selected for eviction unable to be evicted because of
  * active children on an internal page
  */
-<<<<<<< HEAD
-#define	WT_STAT_CONN_CACHE_EVICTION_FAIL_ACTIVE_CHILDREN_ON_AN_INTERNAL_PAGE	1193
-=======
-#define	WT_STAT_CONN_CACHE_EVICTION_FAIL_ACTIVE_CHILDREN_ON_AN_INTERNAL_PAGE	1188
->>>>>>> 1dec6860
+#define	WT_STAT_CONN_CACHE_EVICTION_FAIL_ACTIVE_CHILDREN_ON_AN_INTERNAL_PAGE	1196
 /*!
  * cache: pages selected for eviction unable to be evicted because of
  * failure in reconciliation
  */
-<<<<<<< HEAD
-#define	WT_STAT_CONN_CACHE_EVICTION_FAIL_IN_RECONCILIATION	1194
-=======
-#define	WT_STAT_CONN_CACHE_EVICTION_FAIL_IN_RECONCILIATION	1189
->>>>>>> 1dec6860
+#define	WT_STAT_CONN_CACHE_EVICTION_FAIL_IN_RECONCILIATION	1197
 /*!
  * cache: pages selected for eviction unable to be evicted because of
  * race between checkpoint and updates without timestamps
  */
-<<<<<<< HEAD
-#define	WT_STAT_CONN_CACHE_EVICTION_FAIL_CHECKPOINT_NO_TS	1195
+#define	WT_STAT_CONN_CACHE_EVICTION_FAIL_CHECKPOINT_NO_TS	1198
 /*! cache: pages walked for eviction */
-#define	WT_STAT_CONN_CACHE_EVICTION_WALK		1196
+#define	WT_STAT_CONN_CACHE_EVICTION_WALK		1199
 /*! cache: pages written from cache */
-#define	WT_STAT_CONN_CACHE_WRITE			1197
+#define	WT_STAT_CONN_CACHE_WRITE			1200
 /*! cache: pages written requiring in-memory restoration */
-#define	WT_STAT_CONN_CACHE_WRITE_RESTORE		1198
+#define	WT_STAT_CONN_CACHE_WRITE_RESTORE		1201
 /*! cache: percentage overhead */
-#define	WT_STAT_CONN_CACHE_OVERHEAD			1199
+#define	WT_STAT_CONN_CACHE_OVERHEAD			1202
 /*! cache: recent modification of a page blocked its eviction */
-#define	WT_STAT_CONN_CACHE_EVICTION_BLOCKED_RECENTLY_MODIFIED	1200
+#define	WT_STAT_CONN_CACHE_EVICTION_BLOCKED_RECENTLY_MODIFIED	1203
 /*! cache: reverse splits performed */
-#define	WT_STAT_CONN_CACHE_REVERSE_SPLITS		1201
-=======
-#define	WT_STAT_CONN_CACHE_EVICTION_FAIL_CHECKPOINT_NO_TS	1190
-/*! cache: pages walked for eviction */
-#define	WT_STAT_CONN_CACHE_EVICTION_WALK		1191
-/*! cache: pages written from cache */
-#define	WT_STAT_CONN_CACHE_WRITE			1192
-/*! cache: pages written requiring in-memory restoration */
-#define	WT_STAT_CONN_CACHE_WRITE_RESTORE		1193
-/*! cache: percentage overhead */
-#define	WT_STAT_CONN_CACHE_OVERHEAD			1194
-/*! cache: recent modification of a page blocked its eviction */
-#define	WT_STAT_CONN_CACHE_EVICTION_BLOCKED_RECENTLY_MODIFIED	1195
-/*! cache: reverse splits performed */
-#define	WT_STAT_CONN_CACHE_REVERSE_SPLITS		1196
->>>>>>> 1dec6860
+#define	WT_STAT_CONN_CACHE_REVERSE_SPLITS		1204
 /*!
  * cache: reverse splits skipped because of VLCS namespace gap
  * restrictions
  */
-<<<<<<< HEAD
-#define	WT_STAT_CONN_CACHE_REVERSE_SPLITS_SKIPPED_VLCS	1202
+#define	WT_STAT_CONN_CACHE_REVERSE_SPLITS_SKIPPED_VLCS	1205
 /*! cache: the number of times full update inserted to history store */
-#define	WT_STAT_CONN_CACHE_HS_INSERT_FULL_UPDATE	1203
+#define	WT_STAT_CONN_CACHE_HS_INSERT_FULL_UPDATE	1206
 /*! cache: the number of times reverse modify inserted to history store */
-#define	WT_STAT_CONN_CACHE_HS_INSERT_REVERSE_MODIFY	1204
-=======
-#define	WT_STAT_CONN_CACHE_REVERSE_SPLITS_SKIPPED_VLCS	1197
-/*! cache: the number of times full update inserted to history store */
-#define	WT_STAT_CONN_CACHE_HS_INSERT_FULL_UPDATE	1198
-/*! cache: the number of times reverse modify inserted to history store */
-#define	WT_STAT_CONN_CACHE_HS_INSERT_REVERSE_MODIFY	1199
->>>>>>> 1dec6860
+#define	WT_STAT_CONN_CACHE_HS_INSERT_REVERSE_MODIFY	1207
 /*!
  * cache: total milliseconds spent inside reentrant history store
  * evictions in a reconciliation
  */
-<<<<<<< HEAD
-#define	WT_STAT_CONN_CACHE_REENTRY_HS_EVICTION_MILLISECONDS	1205
+#define	WT_STAT_CONN_CACHE_REENTRY_HS_EVICTION_MILLISECONDS	1208
 /*! cache: tracked bytes belonging to internal pages in the cache */
-#define	WT_STAT_CONN_CACHE_BYTES_INTERNAL		1206
+#define	WT_STAT_CONN_CACHE_BYTES_INTERNAL		1209
 /*! cache: tracked bytes belonging to leaf pages in the cache */
-#define	WT_STAT_CONN_CACHE_BYTES_LEAF			1207
+#define	WT_STAT_CONN_CACHE_BYTES_LEAF			1210
 /*! cache: tracked dirty bytes in the cache */
-#define	WT_STAT_CONN_CACHE_BYTES_DIRTY			1208
+#define	WT_STAT_CONN_CACHE_BYTES_DIRTY			1211
 /*! cache: tracked dirty pages in the cache */
-#define	WT_STAT_CONN_CACHE_PAGES_DIRTY			1209
+#define	WT_STAT_CONN_CACHE_PAGES_DIRTY			1212
 /*! cache: uncommitted truncate blocked page eviction */
-#define	WT_STAT_CONN_CACHE_EVICTION_BLOCKED_UNCOMMITTED_TRUNCATE	1210
+#define	WT_STAT_CONN_CACHE_EVICTION_BLOCKED_UNCOMMITTED_TRUNCATE	1213
 /*! cache: unmodified pages evicted */
-#define	WT_STAT_CONN_CACHE_EVICTION_CLEAN		1211
+#define	WT_STAT_CONN_CACHE_EVICTION_CLEAN		1214
 /*! capacity: background fsync file handles considered */
-#define	WT_STAT_CONN_FSYNC_ALL_FH_TOTAL			1212
+#define	WT_STAT_CONN_FSYNC_ALL_FH_TOTAL			1215
 /*! capacity: background fsync file handles synced */
-#define	WT_STAT_CONN_FSYNC_ALL_FH			1213
+#define	WT_STAT_CONN_FSYNC_ALL_FH			1216
 /*! capacity: background fsync time (msecs) */
-#define	WT_STAT_CONN_FSYNC_ALL_TIME			1214
+#define	WT_STAT_CONN_FSYNC_ALL_TIME			1217
 /*! capacity: bytes read */
-#define	WT_STAT_CONN_CAPACITY_BYTES_READ		1215
+#define	WT_STAT_CONN_CAPACITY_BYTES_READ		1218
 /*! capacity: bytes written for checkpoint */
-#define	WT_STAT_CONN_CAPACITY_BYTES_CKPT		1216
+#define	WT_STAT_CONN_CAPACITY_BYTES_CKPT		1219
 /*! capacity: bytes written for eviction */
-#define	WT_STAT_CONN_CAPACITY_BYTES_EVICT		1217
+#define	WT_STAT_CONN_CAPACITY_BYTES_EVICT		1220
 /*! capacity: bytes written for log */
-#define	WT_STAT_CONN_CAPACITY_BYTES_LOG			1218
+#define	WT_STAT_CONN_CAPACITY_BYTES_LOG			1221
 /*! capacity: bytes written total */
-#define	WT_STAT_CONN_CAPACITY_BYTES_WRITTEN		1219
+#define	WT_STAT_CONN_CAPACITY_BYTES_WRITTEN		1222
 /*! capacity: threshold to call fsync */
-#define	WT_STAT_CONN_CAPACITY_THRESHOLD			1220
+#define	WT_STAT_CONN_CAPACITY_THRESHOLD			1223
 /*! capacity: time waiting due to total capacity (usecs) */
-#define	WT_STAT_CONN_CAPACITY_TIME_TOTAL		1221
+#define	WT_STAT_CONN_CAPACITY_TIME_TOTAL		1224
 /*! capacity: time waiting during checkpoint (usecs) */
-#define	WT_STAT_CONN_CAPACITY_TIME_CKPT			1222
+#define	WT_STAT_CONN_CAPACITY_TIME_CKPT			1225
 /*! capacity: time waiting during eviction (usecs) */
-#define	WT_STAT_CONN_CAPACITY_TIME_EVICT		1223
+#define	WT_STAT_CONN_CAPACITY_TIME_EVICT		1226
 /*! capacity: time waiting during logging (usecs) */
-#define	WT_STAT_CONN_CAPACITY_TIME_LOG			1224
+#define	WT_STAT_CONN_CAPACITY_TIME_LOG			1227
 /*! capacity: time waiting during read (usecs) */
-#define	WT_STAT_CONN_CAPACITY_TIME_READ			1225
+#define	WT_STAT_CONN_CAPACITY_TIME_READ			1228
 /*! checkpoint: checkpoint has acquired a snapshot for its transaction */
-#define	WT_STAT_CONN_CHECKPOINT_SNAPSHOT_ACQUIRED	1226
+#define	WT_STAT_CONN_CHECKPOINT_SNAPSHOT_ACQUIRED	1229
 /*! checkpoint: checkpoints skipped because database was clean */
-#define	WT_STAT_CONN_CHECKPOINT_SKIPPED			1227
+#define	WT_STAT_CONN_CHECKPOINT_SKIPPED			1230
 /*! checkpoint: fsync calls after allocating the transaction ID */
-#define	WT_STAT_CONN_CHECKPOINT_FSYNC_POST		1228
+#define	WT_STAT_CONN_CHECKPOINT_FSYNC_POST		1231
 /*! checkpoint: fsync duration after allocating the transaction ID (usecs) */
-#define	WT_STAT_CONN_CHECKPOINT_FSYNC_POST_DURATION	1229
+#define	WT_STAT_CONN_CHECKPOINT_FSYNC_POST_DURATION	1232
 /*! checkpoint: generation */
-#define	WT_STAT_CONN_CHECKPOINT_GENERATION		1230
+#define	WT_STAT_CONN_CHECKPOINT_GENERATION		1233
 /*! checkpoint: max time (msecs) */
-#define	WT_STAT_CONN_CHECKPOINT_TIME_MAX		1231
+#define	WT_STAT_CONN_CHECKPOINT_TIME_MAX		1234
 /*! checkpoint: min time (msecs) */
-#define	WT_STAT_CONN_CHECKPOINT_TIME_MIN		1232
+#define	WT_STAT_CONN_CHECKPOINT_TIME_MIN		1235
 /*! checkpoint: most recent duration for gathering all handles (usecs) */
-#define	WT_STAT_CONN_CHECKPOINT_HANDLE_DURATION		1233
+#define	WT_STAT_CONN_CHECKPOINT_HANDLE_DURATION		1236
 /*! checkpoint: most recent duration for gathering applied handles (usecs) */
-#define	WT_STAT_CONN_CHECKPOINT_HANDLE_DURATION_APPLY	1234
+#define	WT_STAT_CONN_CHECKPOINT_HANDLE_DURATION_APPLY	1237
 /*! checkpoint: most recent duration for gathering skipped handles (usecs) */
-#define	WT_STAT_CONN_CHECKPOINT_HANDLE_DURATION_SKIP	1235
+#define	WT_STAT_CONN_CHECKPOINT_HANDLE_DURATION_SKIP	1238
 /*! checkpoint: most recent handles applied */
-#define	WT_STAT_CONN_CHECKPOINT_HANDLE_APPLIED		1236
+#define	WT_STAT_CONN_CHECKPOINT_HANDLE_APPLIED		1239
 /*! checkpoint: most recent handles skipped */
-#define	WT_STAT_CONN_CHECKPOINT_HANDLE_SKIPPED		1237
+#define	WT_STAT_CONN_CHECKPOINT_HANDLE_SKIPPED		1240
 /*! checkpoint: most recent handles walked */
-#define	WT_STAT_CONN_CHECKPOINT_HANDLE_WALKED		1238
+#define	WT_STAT_CONN_CHECKPOINT_HANDLE_WALKED		1241
 /*! checkpoint: most recent time (msecs) */
-#define	WT_STAT_CONN_CHECKPOINT_TIME_RECENT		1239
+#define	WT_STAT_CONN_CHECKPOINT_TIME_RECENT		1242
 /*! checkpoint: number of checkpoints started */
-#define	WT_STAT_CONN_CHECKPOINTS			1240
+#define	WT_STAT_CONN_CHECKPOINTS			1243
+/*! checkpoint: number of checkpoints started by compaction */
+#define	WT_STAT_CONN_CHECKPOINTS_COMPACT		1244
 /*! checkpoint: number of files synced */
-#define	WT_STAT_CONN_CHECKPOINT_SYNC			1241
+#define	WT_STAT_CONN_CHECKPOINT_SYNC			1245
 /*! checkpoint: number of handles visited after writes complete */
-#define	WT_STAT_CONN_CHECKPOINT_PRESYNC			1242
+#define	WT_STAT_CONN_CHECKPOINT_PRESYNC			1246
 /*! checkpoint: number of history store pages caused to be reconciled */
-#define	WT_STAT_CONN_CHECKPOINT_HS_PAGES_RECONCILED	1243
+#define	WT_STAT_CONN_CHECKPOINT_HS_PAGES_RECONCILED	1247
 /*! checkpoint: number of internal pages visited */
-#define	WT_STAT_CONN_CHECKPOINT_PAGES_VISITED_INTERNAL	1244
+#define	WT_STAT_CONN_CHECKPOINT_PAGES_VISITED_INTERNAL	1248
 /*! checkpoint: number of leaf pages visited */
-#define	WT_STAT_CONN_CHECKPOINT_PAGES_VISITED_LEAF	1245
+#define	WT_STAT_CONN_CHECKPOINT_PAGES_VISITED_LEAF	1249
 /*! checkpoint: number of pages caused to be reconciled */
-#define	WT_STAT_CONN_CHECKPOINT_PAGES_RECONCILED	1246
+#define	WT_STAT_CONN_CHECKPOINT_PAGES_RECONCILED	1250
 /*! checkpoint: pages added for eviction during checkpoint cleanup */
-#define	WT_STAT_CONN_CHECKPOINT_CLEANUP_PAGES_EVICT	1247
+#define	WT_STAT_CONN_CHECKPOINT_CLEANUP_PAGES_EVICT	1251
 /*! checkpoint: pages removed during checkpoint cleanup */
-#define	WT_STAT_CONN_CHECKPOINT_CLEANUP_PAGES_REMOVED	1248
+#define	WT_STAT_CONN_CHECKPOINT_CLEANUP_PAGES_REMOVED	1252
 /*! checkpoint: pages skipped during checkpoint cleanup tree walk */
-#define	WT_STAT_CONN_CHECKPOINT_CLEANUP_PAGES_WALK_SKIPPED	1249
+#define	WT_STAT_CONN_CHECKPOINT_CLEANUP_PAGES_WALK_SKIPPED	1253
 /*! checkpoint: pages visited during checkpoint cleanup */
-#define	WT_STAT_CONN_CHECKPOINT_CLEANUP_PAGES_VISITED	1250
+#define	WT_STAT_CONN_CHECKPOINT_CLEANUP_PAGES_VISITED	1254
 /*! checkpoint: prepare currently running */
-#define	WT_STAT_CONN_CHECKPOINT_PREP_RUNNING		1251
+#define	WT_STAT_CONN_CHECKPOINT_PREP_RUNNING		1255
 /*! checkpoint: prepare max time (msecs) */
-#define	WT_STAT_CONN_CHECKPOINT_PREP_MAX		1252
+#define	WT_STAT_CONN_CHECKPOINT_PREP_MAX		1256
 /*! checkpoint: prepare min time (msecs) */
-#define	WT_STAT_CONN_CHECKPOINT_PREP_MIN		1253
+#define	WT_STAT_CONN_CHECKPOINT_PREP_MIN		1257
 /*! checkpoint: prepare most recent time (msecs) */
-#define	WT_STAT_CONN_CHECKPOINT_PREP_RECENT		1254
+#define	WT_STAT_CONN_CHECKPOINT_PREP_RECENT		1258
 /*! checkpoint: prepare total time (msecs) */
-#define	WT_STAT_CONN_CHECKPOINT_PREP_TOTAL		1255
+#define	WT_STAT_CONN_CHECKPOINT_PREP_TOTAL		1259
 /*! checkpoint: progress state */
-#define	WT_STAT_CONN_CHECKPOINT_STATE			1256
+#define	WT_STAT_CONN_CHECKPOINT_STATE			1260
 /*! checkpoint: scrub dirty target */
-#define	WT_STAT_CONN_CHECKPOINT_SCRUB_TARGET		1257
+#define	WT_STAT_CONN_CHECKPOINT_SCRUB_TARGET		1261
 /*! checkpoint: scrub time (msecs) */
-#define	WT_STAT_CONN_CHECKPOINT_SCRUB_TIME		1258
+#define	WT_STAT_CONN_CHECKPOINT_SCRUB_TIME		1262
 /*! checkpoint: stop timing stress active */
-#define	WT_STAT_CONN_CHECKPOINT_STOP_STRESS_ACTIVE	1259
+#define	WT_STAT_CONN_CHECKPOINT_STOP_STRESS_ACTIVE	1263
 /*! checkpoint: total time (msecs) */
-#define	WT_STAT_CONN_CHECKPOINT_TIME_TOTAL		1260
+#define	WT_STAT_CONN_CHECKPOINT_TIME_TOTAL		1264
 /*! checkpoint: transaction checkpoints due to obsolete pages */
-#define	WT_STAT_CONN_CHECKPOINT_OBSOLETE_APPLIED	1261
+#define	WT_STAT_CONN_CHECKPOINT_OBSOLETE_APPLIED	1265
 /*! checkpoint: wait cycles while cache dirty level is decreasing */
-#define	WT_STAT_CONN_CHECKPOINT_WAIT_REDUCE_DIRTY	1262
+#define	WT_STAT_CONN_CHECKPOINT_WAIT_REDUCE_DIRTY	1266
 /*! chunk-cache: aggregate number of spanned chunks on read */
-#define	WT_STAT_CONN_CHUNK_CACHE_SPANS_CHUNKS_READ	1263
+#define	WT_STAT_CONN_CHUNK_CACHE_SPANS_CHUNKS_READ	1267
 /*! chunk-cache: aggregate number of spanned chunks on remove */
-#define	WT_STAT_CONN_CHUNK_CACHE_SPANS_CHUNKS_REMOVE	1264
+#define	WT_STAT_CONN_CHUNK_CACHE_SPANS_CHUNKS_REMOVE	1268
 /*! chunk-cache: chunks evicted */
-#define	WT_STAT_CONN_CHUNK_CACHE_CHUNKS_EVICTED		1265
+#define	WT_STAT_CONN_CHUNK_CACHE_CHUNKS_EVICTED		1269
 /*! chunk-cache: could not allocate due to exceeding capacity */
-#define	WT_STAT_CONN_CHUNK_CACHE_EXCEEDED_CAPACITY	1266
+#define	WT_STAT_CONN_CHUNK_CACHE_EXCEEDED_CAPACITY	1270
 /*! chunk-cache: lookups */
-#define	WT_STAT_CONN_CHUNK_CACHE_LOOKUPS		1267
+#define	WT_STAT_CONN_CHUNK_CACHE_LOOKUPS		1271
 /*! chunk-cache: number of misses */
-#define	WT_STAT_CONN_CHUNK_CACHE_MISSES			1268
+#define	WT_STAT_CONN_CHUNK_CACHE_MISSES			1272
 /*! chunk-cache: number of times a read from storage failed */
-#define	WT_STAT_CONN_CHUNK_CACHE_IO_FAILED		1269
+#define	WT_STAT_CONN_CHUNK_CACHE_IO_FAILED		1273
 /*! chunk-cache: retried accessing a chunk while I/O was in progress */
-#define	WT_STAT_CONN_CHUNK_CACHE_RETRIES		1270
+#define	WT_STAT_CONN_CHUNK_CACHE_RETRIES		1274
 /*! chunk-cache: timed out due to too many retries */
-#define	WT_STAT_CONN_CHUNK_CACHE_TOOMANY_RETRIES	1271
+#define	WT_STAT_CONN_CHUNK_CACHE_TOOMANY_RETRIES	1275
 /*! chunk-cache: total bytes used by the cache */
-#define	WT_STAT_CONN_CHUNK_CACHE_BYTES_INUSE		1272
+#define	WT_STAT_CONN_CHUNK_CACHE_BYTES_INUSE		1276
 /*! chunk-cache: total bytes used by the cache for pinned chunks */
-#define	WT_STAT_CONN_CHUNK_CACHE_BYTES_INUSE_PINNED	1273
+#define	WT_STAT_CONN_CHUNK_CACHE_BYTES_INUSE_PINNED	1277
 /*! chunk-cache: total chunks held by the chunk cache */
-#define	WT_STAT_CONN_CHUNK_CACHE_CHUNKS_INUSE		1274
+#define	WT_STAT_CONN_CHUNK_CACHE_CHUNKS_INUSE		1278
 /*! chunk-cache: total pinned chunks held by the chunk cache */
-#define	WT_STAT_CONN_CHUNK_CACHE_CHUNKS_PINNED		1275
+#define	WT_STAT_CONN_CHUNK_CACHE_CHUNKS_PINNED		1279
 /*! connection: auto adjusting condition resets */
-#define	WT_STAT_CONN_COND_AUTO_WAIT_RESET		1276
+#define	WT_STAT_CONN_COND_AUTO_WAIT_RESET		1280
 /*! connection: auto adjusting condition wait calls */
-#define	WT_STAT_CONN_COND_AUTO_WAIT			1277
-=======
-#define	WT_STAT_CONN_CACHE_REENTRY_HS_EVICTION_MILLISECONDS	1200
-/*! cache: tracked bytes belonging to internal pages in the cache */
-#define	WT_STAT_CONN_CACHE_BYTES_INTERNAL		1201
-/*! cache: tracked bytes belonging to leaf pages in the cache */
-#define	WT_STAT_CONN_CACHE_BYTES_LEAF			1202
-/*! cache: tracked dirty bytes in the cache */
-#define	WT_STAT_CONN_CACHE_BYTES_DIRTY			1203
-/*! cache: tracked dirty pages in the cache */
-#define	WT_STAT_CONN_CACHE_PAGES_DIRTY			1204
-/*! cache: uncommitted truncate blocked page eviction */
-#define	WT_STAT_CONN_CACHE_EVICTION_BLOCKED_UNCOMMITTED_TRUNCATE	1205
-/*! cache: unmodified pages evicted */
-#define	WT_STAT_CONN_CACHE_EVICTION_CLEAN		1206
-/*! capacity: background fsync file handles considered */
-#define	WT_STAT_CONN_FSYNC_ALL_FH_TOTAL			1207
-/*! capacity: background fsync file handles synced */
-#define	WT_STAT_CONN_FSYNC_ALL_FH			1208
-/*! capacity: background fsync time (msecs) */
-#define	WT_STAT_CONN_FSYNC_ALL_TIME			1209
-/*! capacity: bytes read */
-#define	WT_STAT_CONN_CAPACITY_BYTES_READ		1210
-/*! capacity: bytes written for checkpoint */
-#define	WT_STAT_CONN_CAPACITY_BYTES_CKPT		1211
-/*! capacity: bytes written for eviction */
-#define	WT_STAT_CONN_CAPACITY_BYTES_EVICT		1212
-/*! capacity: bytes written for log */
-#define	WT_STAT_CONN_CAPACITY_BYTES_LOG			1213
-/*! capacity: bytes written total */
-#define	WT_STAT_CONN_CAPACITY_BYTES_WRITTEN		1214
-/*! capacity: threshold to call fsync */
-#define	WT_STAT_CONN_CAPACITY_THRESHOLD			1215
-/*! capacity: time waiting due to total capacity (usecs) */
-#define	WT_STAT_CONN_CAPACITY_TIME_TOTAL		1216
-/*! capacity: time waiting during checkpoint (usecs) */
-#define	WT_STAT_CONN_CAPACITY_TIME_CKPT			1217
-/*! capacity: time waiting during eviction (usecs) */
-#define	WT_STAT_CONN_CAPACITY_TIME_EVICT		1218
-/*! capacity: time waiting during logging (usecs) */
-#define	WT_STAT_CONN_CAPACITY_TIME_LOG			1219
-/*! capacity: time waiting during read (usecs) */
-#define	WT_STAT_CONN_CAPACITY_TIME_READ			1220
-/*! checkpoint: checkpoint has acquired a snapshot for its transaction */
-#define	WT_STAT_CONN_CHECKPOINT_SNAPSHOT_ACQUIRED	1221
-/*! checkpoint: checkpoints skipped because database was clean */
-#define	WT_STAT_CONN_CHECKPOINT_SKIPPED			1222
-/*! checkpoint: fsync calls after allocating the transaction ID */
-#define	WT_STAT_CONN_CHECKPOINT_FSYNC_POST		1223
-/*! checkpoint: fsync duration after allocating the transaction ID (usecs) */
-#define	WT_STAT_CONN_CHECKPOINT_FSYNC_POST_DURATION	1224
-/*! checkpoint: generation */
-#define	WT_STAT_CONN_CHECKPOINT_GENERATION		1225
-/*! checkpoint: max time (msecs) */
-#define	WT_STAT_CONN_CHECKPOINT_TIME_MAX		1226
-/*! checkpoint: min time (msecs) */
-#define	WT_STAT_CONN_CHECKPOINT_TIME_MIN		1227
-/*! checkpoint: most recent duration for gathering all handles (usecs) */
-#define	WT_STAT_CONN_CHECKPOINT_HANDLE_DURATION		1228
-/*! checkpoint: most recent duration for gathering applied handles (usecs) */
-#define	WT_STAT_CONN_CHECKPOINT_HANDLE_DURATION_APPLY	1229
-/*! checkpoint: most recent duration for gathering skipped handles (usecs) */
-#define	WT_STAT_CONN_CHECKPOINT_HANDLE_DURATION_SKIP	1230
-/*! checkpoint: most recent handles applied */
-#define	WT_STAT_CONN_CHECKPOINT_HANDLE_APPLIED		1231
-/*! checkpoint: most recent handles skipped */
-#define	WT_STAT_CONN_CHECKPOINT_HANDLE_SKIPPED		1232
-/*! checkpoint: most recent handles walked */
-#define	WT_STAT_CONN_CHECKPOINT_HANDLE_WALKED		1233
-/*! checkpoint: most recent time (msecs) */
-#define	WT_STAT_CONN_CHECKPOINT_TIME_RECENT		1234
-/*! checkpoint: number of checkpoints started */
-#define	WT_STAT_CONN_CHECKPOINTS			1235
-/*! checkpoint: number of checkpoints started by compaction */
-#define	WT_STAT_CONN_CHECKPOINTS_COMPACT		1236
-/*! checkpoint: number of files synced */
-#define	WT_STAT_CONN_CHECKPOINT_SYNC			1237
-/*! checkpoint: number of handles visited after writes complete */
-#define	WT_STAT_CONN_CHECKPOINT_PRESYNC			1238
-/*! checkpoint: number of history store pages caused to be reconciled */
-#define	WT_STAT_CONN_CHECKPOINT_HS_PAGES_RECONCILED	1239
-/*! checkpoint: number of internal pages visited */
-#define	WT_STAT_CONN_CHECKPOINT_PAGES_VISITED_INTERNAL	1240
-/*! checkpoint: number of leaf pages visited */
-#define	WT_STAT_CONN_CHECKPOINT_PAGES_VISITED_LEAF	1241
-/*! checkpoint: number of pages caused to be reconciled */
-#define	WT_STAT_CONN_CHECKPOINT_PAGES_RECONCILED	1242
-/*! checkpoint: pages added for eviction during checkpoint cleanup */
-#define	WT_STAT_CONN_CHECKPOINT_CLEANUP_PAGES_EVICT	1243
-/*! checkpoint: pages removed during checkpoint cleanup */
-#define	WT_STAT_CONN_CHECKPOINT_CLEANUP_PAGES_REMOVED	1244
-/*! checkpoint: pages skipped during checkpoint cleanup tree walk */
-#define	WT_STAT_CONN_CHECKPOINT_CLEANUP_PAGES_WALK_SKIPPED	1245
-/*! checkpoint: pages visited during checkpoint cleanup */
-#define	WT_STAT_CONN_CHECKPOINT_CLEANUP_PAGES_VISITED	1246
-/*! checkpoint: prepare currently running */
-#define	WT_STAT_CONN_CHECKPOINT_PREP_RUNNING		1247
-/*! checkpoint: prepare max time (msecs) */
-#define	WT_STAT_CONN_CHECKPOINT_PREP_MAX		1248
-/*! checkpoint: prepare min time (msecs) */
-#define	WT_STAT_CONN_CHECKPOINT_PREP_MIN		1249
-/*! checkpoint: prepare most recent time (msecs) */
-#define	WT_STAT_CONN_CHECKPOINT_PREP_RECENT		1250
-/*! checkpoint: prepare total time (msecs) */
-#define	WT_STAT_CONN_CHECKPOINT_PREP_TOTAL		1251
-/*! checkpoint: progress state */
-#define	WT_STAT_CONN_CHECKPOINT_STATE			1252
-/*! checkpoint: scrub dirty target */
-#define	WT_STAT_CONN_CHECKPOINT_SCRUB_TARGET		1253
-/*! checkpoint: scrub time (msecs) */
-#define	WT_STAT_CONN_CHECKPOINT_SCRUB_TIME		1254
-/*! checkpoint: stop timing stress active */
-#define	WT_STAT_CONN_CHECKPOINT_STOP_STRESS_ACTIVE	1255
-/*! checkpoint: total time (msecs) */
-#define	WT_STAT_CONN_CHECKPOINT_TIME_TOTAL		1256
-/*! checkpoint: transaction checkpoints due to obsolete pages */
-#define	WT_STAT_CONN_CHECKPOINT_OBSOLETE_APPLIED	1257
-/*! checkpoint: wait cycles while cache dirty level is decreasing */
-#define	WT_STAT_CONN_CHECKPOINT_WAIT_REDUCE_DIRTY	1258
-/*! chunk-cache: aggregate number of spanned chunks on read */
-#define	WT_STAT_CONN_CHUNK_CACHE_SPANS_CHUNKS_READ	1259
-/*! chunk-cache: aggregate number of spanned chunks on remove */
-#define	WT_STAT_CONN_CHUNK_CACHE_SPANS_CHUNKS_REMOVE	1260
-/*! chunk-cache: chunks evicted */
-#define	WT_STAT_CONN_CHUNK_CACHE_CHUNKS_EVICTED		1261
-/*! chunk-cache: could not allocate due to exceeding capacity */
-#define	WT_STAT_CONN_CHUNK_CACHE_EXCEEDED_CAPACITY	1262
-/*! chunk-cache: lookups */
-#define	WT_STAT_CONN_CHUNK_CACHE_LOOKUPS		1263
-/*! chunk-cache: number of misses */
-#define	WT_STAT_CONN_CHUNK_CACHE_MISSES			1264
-/*! chunk-cache: number of times a read from storage failed */
-#define	WT_STAT_CONN_CHUNK_CACHE_IO_FAILED		1265
-/*! chunk-cache: retried accessing a chunk while I/O was in progress */
-#define	WT_STAT_CONN_CHUNK_CACHE_RETRIES		1266
-/*! chunk-cache: timed out due to too many retries */
-#define	WT_STAT_CONN_CHUNK_CACHE_TOOMANY_RETRIES	1267
-/*! chunk-cache: total bytes used by the cache */
-#define	WT_STAT_CONN_CHUNK_CACHE_BYTES_INUSE		1268
-/*! chunk-cache: total bytes used by the cache for pinned chunks */
-#define	WT_STAT_CONN_CHUNK_CACHE_BYTES_INUSE_PINNED	1269
-/*! chunk-cache: total chunks held by the chunk cache */
-#define	WT_STAT_CONN_CHUNK_CACHE_CHUNKS_INUSE		1270
-/*! chunk-cache: total pinned chunks held by the chunk cache */
-#define	WT_STAT_CONN_CHUNK_CACHE_CHUNKS_PINNED		1271
-/*! connection: auto adjusting condition resets */
-#define	WT_STAT_CONN_COND_AUTO_WAIT_RESET		1272
-/*! connection: auto adjusting condition wait calls */
-#define	WT_STAT_CONN_COND_AUTO_WAIT			1273
->>>>>>> 1dec6860
+#define	WT_STAT_CONN_COND_AUTO_WAIT			1281
 /*!
  * connection: auto adjusting condition wait raced to update timeout and
  * skipped updating
  */
-<<<<<<< HEAD
-#define	WT_STAT_CONN_COND_AUTO_WAIT_SKIPPED		1278
+#define	WT_STAT_CONN_COND_AUTO_WAIT_SKIPPED		1282
 /*! connection: detected system time went backwards */
-#define	WT_STAT_CONN_TIME_TRAVEL			1279
+#define	WT_STAT_CONN_TIME_TRAVEL			1283
 /*! connection: files currently open */
-#define	WT_STAT_CONN_FILE_OPEN				1280
+#define	WT_STAT_CONN_FILE_OPEN				1284
 /*! connection: hash bucket array size for data handles */
-#define	WT_STAT_CONN_BUCKETS_DH				1281
+#define	WT_STAT_CONN_BUCKETS_DH				1285
 /*! connection: hash bucket array size general */
-#define	WT_STAT_CONN_BUCKETS				1282
+#define	WT_STAT_CONN_BUCKETS				1286
 /*! connection: memory allocations */
-#define	WT_STAT_CONN_MEMORY_ALLOCATION			1283
+#define	WT_STAT_CONN_MEMORY_ALLOCATION			1287
 /*! connection: memory frees */
-#define	WT_STAT_CONN_MEMORY_FREE			1284
+#define	WT_STAT_CONN_MEMORY_FREE			1288
 /*! connection: memory re-allocations */
-#define	WT_STAT_CONN_MEMORY_GROW			1285
+#define	WT_STAT_CONN_MEMORY_GROW			1289
 /*! connection: number of sessions without a sweep for 5+ minutes */
-#define	WT_STAT_CONN_NO_SESSION_SWEEP_5MIN		1286
+#define	WT_STAT_CONN_NO_SESSION_SWEEP_5MIN		1290
 /*! connection: number of sessions without a sweep for 60+ minutes */
-#define	WT_STAT_CONN_NO_SESSION_SWEEP_60MIN		1287
+#define	WT_STAT_CONN_NO_SESSION_SWEEP_60MIN		1291
 /*! connection: pthread mutex condition wait calls */
-#define	WT_STAT_CONN_COND_WAIT				1288
+#define	WT_STAT_CONN_COND_WAIT				1292
 /*! connection: pthread mutex shared lock read-lock calls */
-#define	WT_STAT_CONN_RWLOCK_READ			1289
+#define	WT_STAT_CONN_RWLOCK_READ			1293
 /*! connection: pthread mutex shared lock write-lock calls */
-#define	WT_STAT_CONN_RWLOCK_WRITE			1290
+#define	WT_STAT_CONN_RWLOCK_WRITE			1294
 /*! connection: total fsync I/Os */
-#define	WT_STAT_CONN_FSYNC_IO				1291
+#define	WT_STAT_CONN_FSYNC_IO				1295
 /*! connection: total read I/Os */
-#define	WT_STAT_CONN_READ_IO				1292
+#define	WT_STAT_CONN_READ_IO				1296
 /*! connection: total write I/Os */
-#define	WT_STAT_CONN_WRITE_IO				1293
+#define	WT_STAT_CONN_WRITE_IO				1297
 /*! cursor: Total number of entries skipped by cursor next calls */
-#define	WT_STAT_CONN_CURSOR_NEXT_SKIP_TOTAL		1294
+#define	WT_STAT_CONN_CURSOR_NEXT_SKIP_TOTAL		1298
 /*! cursor: Total number of entries skipped by cursor prev calls */
-#define	WT_STAT_CONN_CURSOR_PREV_SKIP_TOTAL		1295
-=======
-#define	WT_STAT_CONN_COND_AUTO_WAIT_SKIPPED		1274
-/*! connection: detected system time went backwards */
-#define	WT_STAT_CONN_TIME_TRAVEL			1275
-/*! connection: files currently open */
-#define	WT_STAT_CONN_FILE_OPEN				1276
-/*! connection: hash bucket array size for data handles */
-#define	WT_STAT_CONN_BUCKETS_DH				1277
-/*! connection: hash bucket array size general */
-#define	WT_STAT_CONN_BUCKETS				1278
-/*! connection: memory allocations */
-#define	WT_STAT_CONN_MEMORY_ALLOCATION			1279
-/*! connection: memory frees */
-#define	WT_STAT_CONN_MEMORY_FREE			1280
-/*! connection: memory re-allocations */
-#define	WT_STAT_CONN_MEMORY_GROW			1281
-/*! connection: number of sessions without a sweep for 5+ minutes */
-#define	WT_STAT_CONN_NO_SESSION_SWEEP_5MIN		1282
-/*! connection: number of sessions without a sweep for 60+ minutes */
-#define	WT_STAT_CONN_NO_SESSION_SWEEP_60MIN		1283
-/*! connection: pthread mutex condition wait calls */
-#define	WT_STAT_CONN_COND_WAIT				1284
-/*! connection: pthread mutex shared lock read-lock calls */
-#define	WT_STAT_CONN_RWLOCK_READ			1285
-/*! connection: pthread mutex shared lock write-lock calls */
-#define	WT_STAT_CONN_RWLOCK_WRITE			1286
-/*! connection: total fsync I/Os */
-#define	WT_STAT_CONN_FSYNC_IO				1287
-/*! connection: total read I/Os */
-#define	WT_STAT_CONN_READ_IO				1288
-/*! connection: total write I/Os */
-#define	WT_STAT_CONN_WRITE_IO				1289
-/*! cursor: Total number of entries skipped by cursor next calls */
-#define	WT_STAT_CONN_CURSOR_NEXT_SKIP_TOTAL		1290
-/*! cursor: Total number of entries skipped by cursor prev calls */
-#define	WT_STAT_CONN_CURSOR_PREV_SKIP_TOTAL		1291
->>>>>>> 1dec6860
+#define	WT_STAT_CONN_CURSOR_PREV_SKIP_TOTAL		1299
 /*!
  * cursor: Total number of entries skipped to position the history store
  * cursor
  */
-<<<<<<< HEAD
-#define	WT_STAT_CONN_CURSOR_SKIP_HS_CUR_POSITION	1296
-=======
-#define	WT_STAT_CONN_CURSOR_SKIP_HS_CUR_POSITION	1292
->>>>>>> 1dec6860
+#define	WT_STAT_CONN_CURSOR_SKIP_HS_CUR_POSITION	1300
 /*!
  * cursor: Total number of times a search near has exited due to prefix
  * config
  */
-<<<<<<< HEAD
-#define	WT_STAT_CONN_CURSOR_SEARCH_NEAR_PREFIX_FAST_PATHS	1297
-=======
-#define	WT_STAT_CONN_CURSOR_SEARCH_NEAR_PREFIX_FAST_PATHS	1293
->>>>>>> 1dec6860
+#define	WT_STAT_CONN_CURSOR_SEARCH_NEAR_PREFIX_FAST_PATHS	1301
 /*!
  * cursor: Total number of times cursor fails to temporarily release
  * pinned page to encourage eviction of hot or large page
  */
-<<<<<<< HEAD
-#define	WT_STAT_CONN_CURSOR_REPOSITION_FAILED		1298
-=======
-#define	WT_STAT_CONN_CURSOR_REPOSITION_FAILED		1294
->>>>>>> 1dec6860
+#define	WT_STAT_CONN_CURSOR_REPOSITION_FAILED		1302
 /*!
  * cursor: Total number of times cursor temporarily releases pinned page
  * to encourage eviction of hot or large page
  */
-<<<<<<< HEAD
-#define	WT_STAT_CONN_CURSOR_REPOSITION			1299
+#define	WT_STAT_CONN_CURSOR_REPOSITION			1303
 /*! cursor: cached cursor count */
-#define	WT_STAT_CONN_CURSOR_CACHED_COUNT		1300
+#define	WT_STAT_CONN_CURSOR_CACHED_COUNT		1304
 /*! cursor: cursor bound calls that return an error */
-#define	WT_STAT_CONN_CURSOR_BOUND_ERROR			1301
+#define	WT_STAT_CONN_CURSOR_BOUND_ERROR			1305
 /*! cursor: cursor bounds cleared from reset */
-#define	WT_STAT_CONN_CURSOR_BOUNDS_RESET		1302
+#define	WT_STAT_CONN_CURSOR_BOUNDS_RESET		1306
 /*! cursor: cursor bounds comparisons performed */
-#define	WT_STAT_CONN_CURSOR_BOUNDS_COMPARISONS		1303
+#define	WT_STAT_CONN_CURSOR_BOUNDS_COMPARISONS		1307
 /*! cursor: cursor bounds next called on an unpositioned cursor */
-#define	WT_STAT_CONN_CURSOR_BOUNDS_NEXT_UNPOSITIONED	1304
+#define	WT_STAT_CONN_CURSOR_BOUNDS_NEXT_UNPOSITIONED	1308
 /*! cursor: cursor bounds next early exit */
-#define	WT_STAT_CONN_CURSOR_BOUNDS_NEXT_EARLY_EXIT	1305
+#define	WT_STAT_CONN_CURSOR_BOUNDS_NEXT_EARLY_EXIT	1309
 /*! cursor: cursor bounds prev called on an unpositioned cursor */
-#define	WT_STAT_CONN_CURSOR_BOUNDS_PREV_UNPOSITIONED	1306
+#define	WT_STAT_CONN_CURSOR_BOUNDS_PREV_UNPOSITIONED	1310
 /*! cursor: cursor bounds prev early exit */
-#define	WT_STAT_CONN_CURSOR_BOUNDS_PREV_EARLY_EXIT	1307
+#define	WT_STAT_CONN_CURSOR_BOUNDS_PREV_EARLY_EXIT	1311
 /*! cursor: cursor bounds search early exit */
-#define	WT_STAT_CONN_CURSOR_BOUNDS_SEARCH_EARLY_EXIT	1308
+#define	WT_STAT_CONN_CURSOR_BOUNDS_SEARCH_EARLY_EXIT	1312
 /*! cursor: cursor bounds search near call repositioned cursor */
-#define	WT_STAT_CONN_CURSOR_BOUNDS_SEARCH_NEAR_REPOSITIONED_CURSOR	1309
+#define	WT_STAT_CONN_CURSOR_BOUNDS_SEARCH_NEAR_REPOSITIONED_CURSOR	1313
 /*! cursor: cursor bulk loaded cursor insert calls */
-#define	WT_STAT_CONN_CURSOR_INSERT_BULK			1310
+#define	WT_STAT_CONN_CURSOR_INSERT_BULK			1314
 /*! cursor: cursor cache calls that return an error */
-#define	WT_STAT_CONN_CURSOR_CACHE_ERROR			1311
+#define	WT_STAT_CONN_CURSOR_CACHE_ERROR			1315
 /*! cursor: cursor close calls that result in cache */
-#define	WT_STAT_CONN_CURSOR_CACHE			1312
+#define	WT_STAT_CONN_CURSOR_CACHE			1316
 /*! cursor: cursor close calls that return an error */
-#define	WT_STAT_CONN_CURSOR_CLOSE_ERROR			1313
+#define	WT_STAT_CONN_CURSOR_CLOSE_ERROR			1317
 /*! cursor: cursor compare calls that return an error */
-#define	WT_STAT_CONN_CURSOR_COMPARE_ERROR		1314
+#define	WT_STAT_CONN_CURSOR_COMPARE_ERROR		1318
 /*! cursor: cursor create calls */
-#define	WT_STAT_CONN_CURSOR_CREATE			1315
+#define	WT_STAT_CONN_CURSOR_CREATE			1319
 /*! cursor: cursor equals calls that return an error */
-#define	WT_STAT_CONN_CURSOR_EQUALS_ERROR		1316
+#define	WT_STAT_CONN_CURSOR_EQUALS_ERROR		1320
 /*! cursor: cursor get key calls that return an error */
-#define	WT_STAT_CONN_CURSOR_GET_KEY_ERROR		1317
+#define	WT_STAT_CONN_CURSOR_GET_KEY_ERROR		1321
 /*! cursor: cursor get value calls that return an error */
-#define	WT_STAT_CONN_CURSOR_GET_VALUE_ERROR		1318
+#define	WT_STAT_CONN_CURSOR_GET_VALUE_ERROR		1322
 /*! cursor: cursor insert calls */
-#define	WT_STAT_CONN_CURSOR_INSERT			1319
+#define	WT_STAT_CONN_CURSOR_INSERT			1323
 /*! cursor: cursor insert calls that return an error */
-#define	WT_STAT_CONN_CURSOR_INSERT_ERROR		1320
+#define	WT_STAT_CONN_CURSOR_INSERT_ERROR		1324
 /*! cursor: cursor insert check calls that return an error */
-#define	WT_STAT_CONN_CURSOR_INSERT_CHECK_ERROR		1321
+#define	WT_STAT_CONN_CURSOR_INSERT_CHECK_ERROR		1325
 /*! cursor: cursor insert key and value bytes */
-#define	WT_STAT_CONN_CURSOR_INSERT_BYTES		1322
+#define	WT_STAT_CONN_CURSOR_INSERT_BYTES		1326
 /*! cursor: cursor largest key calls that return an error */
-#define	WT_STAT_CONN_CURSOR_LARGEST_KEY_ERROR		1323
+#define	WT_STAT_CONN_CURSOR_LARGEST_KEY_ERROR		1327
 /*! cursor: cursor modify calls */
-#define	WT_STAT_CONN_CURSOR_MODIFY			1324
+#define	WT_STAT_CONN_CURSOR_MODIFY			1328
 /*! cursor: cursor modify calls that return an error */
-#define	WT_STAT_CONN_CURSOR_MODIFY_ERROR		1325
+#define	WT_STAT_CONN_CURSOR_MODIFY_ERROR		1329
 /*! cursor: cursor modify key and value bytes affected */
-#define	WT_STAT_CONN_CURSOR_MODIFY_BYTES		1326
+#define	WT_STAT_CONN_CURSOR_MODIFY_BYTES		1330
 /*! cursor: cursor modify value bytes modified */
-#define	WT_STAT_CONN_CURSOR_MODIFY_BYTES_TOUCH		1327
+#define	WT_STAT_CONN_CURSOR_MODIFY_BYTES_TOUCH		1331
 /*! cursor: cursor next calls */
-#define	WT_STAT_CONN_CURSOR_NEXT			1328
+#define	WT_STAT_CONN_CURSOR_NEXT			1332
 /*! cursor: cursor next calls that return an error */
-#define	WT_STAT_CONN_CURSOR_NEXT_ERROR			1329
-=======
-#define	WT_STAT_CONN_CURSOR_REPOSITION			1295
-/*! cursor: cached cursor count */
-#define	WT_STAT_CONN_CURSOR_CACHED_COUNT		1296
-/*! cursor: cursor bound calls that return an error */
-#define	WT_STAT_CONN_CURSOR_BOUND_ERROR			1297
-/*! cursor: cursor bounds cleared from reset */
-#define	WT_STAT_CONN_CURSOR_BOUNDS_RESET		1298
-/*! cursor: cursor bounds comparisons performed */
-#define	WT_STAT_CONN_CURSOR_BOUNDS_COMPARISONS		1299
-/*! cursor: cursor bounds next called on an unpositioned cursor */
-#define	WT_STAT_CONN_CURSOR_BOUNDS_NEXT_UNPOSITIONED	1300
-/*! cursor: cursor bounds next early exit */
-#define	WT_STAT_CONN_CURSOR_BOUNDS_NEXT_EARLY_EXIT	1301
-/*! cursor: cursor bounds prev called on an unpositioned cursor */
-#define	WT_STAT_CONN_CURSOR_BOUNDS_PREV_UNPOSITIONED	1302
-/*! cursor: cursor bounds prev early exit */
-#define	WT_STAT_CONN_CURSOR_BOUNDS_PREV_EARLY_EXIT	1303
-/*! cursor: cursor bounds search early exit */
-#define	WT_STAT_CONN_CURSOR_BOUNDS_SEARCH_EARLY_EXIT	1304
-/*! cursor: cursor bounds search near call repositioned cursor */
-#define	WT_STAT_CONN_CURSOR_BOUNDS_SEARCH_NEAR_REPOSITIONED_CURSOR	1305
-/*! cursor: cursor bulk loaded cursor insert calls */
-#define	WT_STAT_CONN_CURSOR_INSERT_BULK			1306
-/*! cursor: cursor cache calls that return an error */
-#define	WT_STAT_CONN_CURSOR_CACHE_ERROR			1307
-/*! cursor: cursor close calls that result in cache */
-#define	WT_STAT_CONN_CURSOR_CACHE			1308
-/*! cursor: cursor close calls that return an error */
-#define	WT_STAT_CONN_CURSOR_CLOSE_ERROR			1309
-/*! cursor: cursor compare calls that return an error */
-#define	WT_STAT_CONN_CURSOR_COMPARE_ERROR		1310
-/*! cursor: cursor create calls */
-#define	WT_STAT_CONN_CURSOR_CREATE			1311
-/*! cursor: cursor equals calls that return an error */
-#define	WT_STAT_CONN_CURSOR_EQUALS_ERROR		1312
-/*! cursor: cursor get key calls that return an error */
-#define	WT_STAT_CONN_CURSOR_GET_KEY_ERROR		1313
-/*! cursor: cursor get value calls that return an error */
-#define	WT_STAT_CONN_CURSOR_GET_VALUE_ERROR		1314
-/*! cursor: cursor insert calls */
-#define	WT_STAT_CONN_CURSOR_INSERT			1315
-/*! cursor: cursor insert calls that return an error */
-#define	WT_STAT_CONN_CURSOR_INSERT_ERROR		1316
-/*! cursor: cursor insert check calls that return an error */
-#define	WT_STAT_CONN_CURSOR_INSERT_CHECK_ERROR		1317
-/*! cursor: cursor insert key and value bytes */
-#define	WT_STAT_CONN_CURSOR_INSERT_BYTES		1318
-/*! cursor: cursor largest key calls that return an error */
-#define	WT_STAT_CONN_CURSOR_LARGEST_KEY_ERROR		1319
-/*! cursor: cursor modify calls */
-#define	WT_STAT_CONN_CURSOR_MODIFY			1320
-/*! cursor: cursor modify calls that return an error */
-#define	WT_STAT_CONN_CURSOR_MODIFY_ERROR		1321
-/*! cursor: cursor modify key and value bytes affected */
-#define	WT_STAT_CONN_CURSOR_MODIFY_BYTES		1322
-/*! cursor: cursor modify value bytes modified */
-#define	WT_STAT_CONN_CURSOR_MODIFY_BYTES_TOUCH		1323
-/*! cursor: cursor next calls */
-#define	WT_STAT_CONN_CURSOR_NEXT			1324
-/*! cursor: cursor next calls that return an error */
-#define	WT_STAT_CONN_CURSOR_NEXT_ERROR			1325
->>>>>>> 1dec6860
+#define	WT_STAT_CONN_CURSOR_NEXT_ERROR			1333
 /*!
  * cursor: cursor next calls that skip due to a globally visible history
  * store tombstone
  */
-<<<<<<< HEAD
-#define	WT_STAT_CONN_CURSOR_NEXT_HS_TOMBSTONE		1330
-=======
-#define	WT_STAT_CONN_CURSOR_NEXT_HS_TOMBSTONE		1326
->>>>>>> 1dec6860
+#define	WT_STAT_CONN_CURSOR_NEXT_HS_TOMBSTONE		1334
 /*!
  * cursor: cursor next calls that skip greater than 1 and fewer than 100
  * entries
  */
-<<<<<<< HEAD
-#define	WT_STAT_CONN_CURSOR_NEXT_SKIP_LT_100		1331
-=======
-#define	WT_STAT_CONN_CURSOR_NEXT_SKIP_LT_100		1327
->>>>>>> 1dec6860
+#define	WT_STAT_CONN_CURSOR_NEXT_SKIP_LT_100		1335
 /*!
  * cursor: cursor next calls that skip greater than or equal to 100
  * entries
  */
-<<<<<<< HEAD
-#define	WT_STAT_CONN_CURSOR_NEXT_SKIP_GE_100		1332
+#define	WT_STAT_CONN_CURSOR_NEXT_SKIP_GE_100		1336
 /*! cursor: cursor next random calls that return an error */
-#define	WT_STAT_CONN_CURSOR_NEXT_RANDOM_ERROR		1333
+#define	WT_STAT_CONN_CURSOR_NEXT_RANDOM_ERROR		1337
 /*! cursor: cursor operation restarted */
-#define	WT_STAT_CONN_CURSOR_RESTART			1334
+#define	WT_STAT_CONN_CURSOR_RESTART			1338
 /*! cursor: cursor prev calls */
-#define	WT_STAT_CONN_CURSOR_PREV			1335
+#define	WT_STAT_CONN_CURSOR_PREV			1339
 /*! cursor: cursor prev calls that return an error */
-#define	WT_STAT_CONN_CURSOR_PREV_ERROR			1336
-=======
-#define	WT_STAT_CONN_CURSOR_NEXT_SKIP_GE_100		1328
-/*! cursor: cursor next random calls that return an error */
-#define	WT_STAT_CONN_CURSOR_NEXT_RANDOM_ERROR		1329
-/*! cursor: cursor operation restarted */
-#define	WT_STAT_CONN_CURSOR_RESTART			1330
-/*! cursor: cursor prev calls */
-#define	WT_STAT_CONN_CURSOR_PREV			1331
-/*! cursor: cursor prev calls that return an error */
-#define	WT_STAT_CONN_CURSOR_PREV_ERROR			1332
->>>>>>> 1dec6860
+#define	WT_STAT_CONN_CURSOR_PREV_ERROR			1340
 /*!
  * cursor: cursor prev calls that skip due to a globally visible history
  * store tombstone
  */
-<<<<<<< HEAD
-#define	WT_STAT_CONN_CURSOR_PREV_HS_TOMBSTONE		1337
-=======
-#define	WT_STAT_CONN_CURSOR_PREV_HS_TOMBSTONE		1333
->>>>>>> 1dec6860
+#define	WT_STAT_CONN_CURSOR_PREV_HS_TOMBSTONE		1341
 /*!
  * cursor: cursor prev calls that skip greater than or equal to 100
  * entries
  */
-<<<<<<< HEAD
-#define	WT_STAT_CONN_CURSOR_PREV_SKIP_GE_100		1338
+#define	WT_STAT_CONN_CURSOR_PREV_SKIP_GE_100		1342
 /*! cursor: cursor prev calls that skip less than 100 entries */
-#define	WT_STAT_CONN_CURSOR_PREV_SKIP_LT_100		1339
+#define	WT_STAT_CONN_CURSOR_PREV_SKIP_LT_100		1343
 /*! cursor: cursor reconfigure calls that return an error */
-#define	WT_STAT_CONN_CURSOR_RECONFIGURE_ERROR		1340
+#define	WT_STAT_CONN_CURSOR_RECONFIGURE_ERROR		1344
 /*! cursor: cursor remove calls */
-#define	WT_STAT_CONN_CURSOR_REMOVE			1341
+#define	WT_STAT_CONN_CURSOR_REMOVE			1345
 /*! cursor: cursor remove calls that return an error */
-#define	WT_STAT_CONN_CURSOR_REMOVE_ERROR		1342
+#define	WT_STAT_CONN_CURSOR_REMOVE_ERROR		1346
 /*! cursor: cursor remove key bytes removed */
-#define	WT_STAT_CONN_CURSOR_REMOVE_BYTES		1343
+#define	WT_STAT_CONN_CURSOR_REMOVE_BYTES		1347
 /*! cursor: cursor reopen calls that return an error */
-#define	WT_STAT_CONN_CURSOR_REOPEN_ERROR		1344
+#define	WT_STAT_CONN_CURSOR_REOPEN_ERROR		1348
 /*! cursor: cursor reserve calls */
-#define	WT_STAT_CONN_CURSOR_RESERVE			1345
+#define	WT_STAT_CONN_CURSOR_RESERVE			1349
 /*! cursor: cursor reserve calls that return an error */
-#define	WT_STAT_CONN_CURSOR_RESERVE_ERROR		1346
+#define	WT_STAT_CONN_CURSOR_RESERVE_ERROR		1350
 /*! cursor: cursor reset calls */
-#define	WT_STAT_CONN_CURSOR_RESET			1347
+#define	WT_STAT_CONN_CURSOR_RESET			1351
 /*! cursor: cursor reset calls that return an error */
-#define	WT_STAT_CONN_CURSOR_RESET_ERROR			1348
+#define	WT_STAT_CONN_CURSOR_RESET_ERROR			1352
 /*! cursor: cursor search calls */
-#define	WT_STAT_CONN_CURSOR_SEARCH			1349
+#define	WT_STAT_CONN_CURSOR_SEARCH			1353
 /*! cursor: cursor search calls that return an error */
-#define	WT_STAT_CONN_CURSOR_SEARCH_ERROR		1350
+#define	WT_STAT_CONN_CURSOR_SEARCH_ERROR		1354
 /*! cursor: cursor search history store calls */
-#define	WT_STAT_CONN_CURSOR_SEARCH_HS			1351
+#define	WT_STAT_CONN_CURSOR_SEARCH_HS			1355
 /*! cursor: cursor search near calls */
-#define	WT_STAT_CONN_CURSOR_SEARCH_NEAR			1352
+#define	WT_STAT_CONN_CURSOR_SEARCH_NEAR			1356
 /*! cursor: cursor search near calls that return an error */
-#define	WT_STAT_CONN_CURSOR_SEARCH_NEAR_ERROR		1353
+#define	WT_STAT_CONN_CURSOR_SEARCH_NEAR_ERROR		1357
 /*! cursor: cursor sweep buckets */
-#define	WT_STAT_CONN_CURSOR_SWEEP_BUCKETS		1354
+#define	WT_STAT_CONN_CURSOR_SWEEP_BUCKETS		1358
 /*! cursor: cursor sweep cursors closed */
-#define	WT_STAT_CONN_CURSOR_SWEEP_CLOSED		1355
+#define	WT_STAT_CONN_CURSOR_SWEEP_CLOSED		1359
 /*! cursor: cursor sweep cursors examined */
-#define	WT_STAT_CONN_CURSOR_SWEEP_EXAMINED		1356
+#define	WT_STAT_CONN_CURSOR_SWEEP_EXAMINED		1360
 /*! cursor: cursor sweeps */
-#define	WT_STAT_CONN_CURSOR_SWEEP			1357
+#define	WT_STAT_CONN_CURSOR_SWEEP			1361
 /*! cursor: cursor truncate calls */
-#define	WT_STAT_CONN_CURSOR_TRUNCATE			1358
+#define	WT_STAT_CONN_CURSOR_TRUNCATE			1362
 /*! cursor: cursor truncates performed on individual keys */
-#define	WT_STAT_CONN_CURSOR_TRUNCATE_KEYS_DELETED	1359
+#define	WT_STAT_CONN_CURSOR_TRUNCATE_KEYS_DELETED	1363
 /*! cursor: cursor update calls */
-#define	WT_STAT_CONN_CURSOR_UPDATE			1360
+#define	WT_STAT_CONN_CURSOR_UPDATE			1364
 /*! cursor: cursor update calls that return an error */
-#define	WT_STAT_CONN_CURSOR_UPDATE_ERROR		1361
+#define	WT_STAT_CONN_CURSOR_UPDATE_ERROR		1365
 /*! cursor: cursor update key and value bytes */
-#define	WT_STAT_CONN_CURSOR_UPDATE_BYTES		1362
+#define	WT_STAT_CONN_CURSOR_UPDATE_BYTES		1366
 /*! cursor: cursor update value size change */
-#define	WT_STAT_CONN_CURSOR_UPDATE_BYTES_CHANGED	1363
+#define	WT_STAT_CONN_CURSOR_UPDATE_BYTES_CHANGED	1367
 /*! cursor: cursors reused from cache */
-#define	WT_STAT_CONN_CURSOR_REOPEN			1364
+#define	WT_STAT_CONN_CURSOR_REOPEN			1368
 /*! cursor: open cursor count */
-#define	WT_STAT_CONN_CURSOR_OPEN_COUNT			1365
+#define	WT_STAT_CONN_CURSOR_OPEN_COUNT			1369
 /*! data-handle: connection data handle size */
-#define	WT_STAT_CONN_DH_CONN_HANDLE_SIZE		1366
+#define	WT_STAT_CONN_DH_CONN_HANDLE_SIZE		1370
 /*! data-handle: connection data handles currently active */
-#define	WT_STAT_CONN_DH_CONN_HANDLE_COUNT		1367
+#define	WT_STAT_CONN_DH_CONN_HANDLE_COUNT		1371
 /*! data-handle: connection sweep candidate became referenced */
-#define	WT_STAT_CONN_DH_SWEEP_REF			1368
+#define	WT_STAT_CONN_DH_SWEEP_REF			1372
 /*! data-handle: connection sweep dhandles closed */
-#define	WT_STAT_CONN_DH_SWEEP_CLOSE			1369
+#define	WT_STAT_CONN_DH_SWEEP_CLOSE			1373
 /*! data-handle: connection sweep dhandles removed from hash list */
-#define	WT_STAT_CONN_DH_SWEEP_REMOVE			1370
+#define	WT_STAT_CONN_DH_SWEEP_REMOVE			1374
 /*! data-handle: connection sweep time-of-death sets */
-#define	WT_STAT_CONN_DH_SWEEP_TOD			1371
+#define	WT_STAT_CONN_DH_SWEEP_TOD			1375
 /*! data-handle: connection sweeps */
-#define	WT_STAT_CONN_DH_SWEEPS				1372
-=======
-#define	WT_STAT_CONN_CURSOR_PREV_SKIP_GE_100		1334
-/*! cursor: cursor prev calls that skip less than 100 entries */
-#define	WT_STAT_CONN_CURSOR_PREV_SKIP_LT_100		1335
-/*! cursor: cursor reconfigure calls that return an error */
-#define	WT_STAT_CONN_CURSOR_RECONFIGURE_ERROR		1336
-/*! cursor: cursor remove calls */
-#define	WT_STAT_CONN_CURSOR_REMOVE			1337
-/*! cursor: cursor remove calls that return an error */
-#define	WT_STAT_CONN_CURSOR_REMOVE_ERROR		1338
-/*! cursor: cursor remove key bytes removed */
-#define	WT_STAT_CONN_CURSOR_REMOVE_BYTES		1339
-/*! cursor: cursor reopen calls that return an error */
-#define	WT_STAT_CONN_CURSOR_REOPEN_ERROR		1340
-/*! cursor: cursor reserve calls */
-#define	WT_STAT_CONN_CURSOR_RESERVE			1341
-/*! cursor: cursor reserve calls that return an error */
-#define	WT_STAT_CONN_CURSOR_RESERVE_ERROR		1342
-/*! cursor: cursor reset calls */
-#define	WT_STAT_CONN_CURSOR_RESET			1343
-/*! cursor: cursor reset calls that return an error */
-#define	WT_STAT_CONN_CURSOR_RESET_ERROR			1344
-/*! cursor: cursor search calls */
-#define	WT_STAT_CONN_CURSOR_SEARCH			1345
-/*! cursor: cursor search calls that return an error */
-#define	WT_STAT_CONN_CURSOR_SEARCH_ERROR		1346
-/*! cursor: cursor search history store calls */
-#define	WT_STAT_CONN_CURSOR_SEARCH_HS			1347
-/*! cursor: cursor search near calls */
-#define	WT_STAT_CONN_CURSOR_SEARCH_NEAR			1348
-/*! cursor: cursor search near calls that return an error */
-#define	WT_STAT_CONN_CURSOR_SEARCH_NEAR_ERROR		1349
-/*! cursor: cursor sweep buckets */
-#define	WT_STAT_CONN_CURSOR_SWEEP_BUCKETS		1350
-/*! cursor: cursor sweep cursors closed */
-#define	WT_STAT_CONN_CURSOR_SWEEP_CLOSED		1351
-/*! cursor: cursor sweep cursors examined */
-#define	WT_STAT_CONN_CURSOR_SWEEP_EXAMINED		1352
-/*! cursor: cursor sweeps */
-#define	WT_STAT_CONN_CURSOR_SWEEP			1353
-/*! cursor: cursor truncate calls */
-#define	WT_STAT_CONN_CURSOR_TRUNCATE			1354
-/*! cursor: cursor truncates performed on individual keys */
-#define	WT_STAT_CONN_CURSOR_TRUNCATE_KEYS_DELETED	1355
-/*! cursor: cursor update calls */
-#define	WT_STAT_CONN_CURSOR_UPDATE			1356
-/*! cursor: cursor update calls that return an error */
-#define	WT_STAT_CONN_CURSOR_UPDATE_ERROR		1357
-/*! cursor: cursor update key and value bytes */
-#define	WT_STAT_CONN_CURSOR_UPDATE_BYTES		1358
-/*! cursor: cursor update value size change */
-#define	WT_STAT_CONN_CURSOR_UPDATE_BYTES_CHANGED	1359
-/*! cursor: cursors reused from cache */
-#define	WT_STAT_CONN_CURSOR_REOPEN			1360
-/*! cursor: open cursor count */
-#define	WT_STAT_CONN_CURSOR_OPEN_COUNT			1361
-/*! data-handle: connection data handle size */
-#define	WT_STAT_CONN_DH_CONN_HANDLE_SIZE		1362
-/*! data-handle: connection data handles currently active */
-#define	WT_STAT_CONN_DH_CONN_HANDLE_COUNT		1363
-/*! data-handle: connection sweep candidate became referenced */
-#define	WT_STAT_CONN_DH_SWEEP_REF			1364
-/*! data-handle: connection sweep dhandles closed */
-#define	WT_STAT_CONN_DH_SWEEP_CLOSE			1365
-/*! data-handle: connection sweep dhandles removed from hash list */
-#define	WT_STAT_CONN_DH_SWEEP_REMOVE			1366
-/*! data-handle: connection sweep time-of-death sets */
-#define	WT_STAT_CONN_DH_SWEEP_TOD			1367
-/*! data-handle: connection sweeps */
-#define	WT_STAT_CONN_DH_SWEEPS				1368
->>>>>>> 1dec6860
+#define	WT_STAT_CONN_DH_SWEEPS				1376
 /*!
  * data-handle: connection sweeps skipped due to checkpoint gathering
  * handles
  */
-<<<<<<< HEAD
-#define	WT_STAT_CONN_DH_SWEEP_SKIP_CKPT			1373
+#define	WT_STAT_CONN_DH_SWEEP_SKIP_CKPT			1377
 /*! data-handle: session dhandles swept */
-#define	WT_STAT_CONN_DH_SESSION_HANDLES			1374
+#define	WT_STAT_CONN_DH_SESSION_HANDLES			1378
 /*! data-handle: session sweep attempts */
-#define	WT_STAT_CONN_DH_SESSION_SWEEPS			1375
+#define	WT_STAT_CONN_DH_SESSION_SWEEPS			1379
 /*! lock: checkpoint lock acquisitions */
-#define	WT_STAT_CONN_LOCK_CHECKPOINT_COUNT		1376
+#define	WT_STAT_CONN_LOCK_CHECKPOINT_COUNT		1380
 /*! lock: checkpoint lock application thread wait time (usecs) */
-#define	WT_STAT_CONN_LOCK_CHECKPOINT_WAIT_APPLICATION	1377
+#define	WT_STAT_CONN_LOCK_CHECKPOINT_WAIT_APPLICATION	1381
 /*! lock: checkpoint lock internal thread wait time (usecs) */
-#define	WT_STAT_CONN_LOCK_CHECKPOINT_WAIT_INTERNAL	1378
+#define	WT_STAT_CONN_LOCK_CHECKPOINT_WAIT_INTERNAL	1382
 /*! lock: dhandle lock application thread time waiting (usecs) */
-#define	WT_STAT_CONN_LOCK_DHANDLE_WAIT_APPLICATION	1379
+#define	WT_STAT_CONN_LOCK_DHANDLE_WAIT_APPLICATION	1383
 /*! lock: dhandle lock internal thread time waiting (usecs) */
-#define	WT_STAT_CONN_LOCK_DHANDLE_WAIT_INTERNAL		1380
+#define	WT_STAT_CONN_LOCK_DHANDLE_WAIT_INTERNAL		1384
 /*! lock: dhandle read lock acquisitions */
-#define	WT_STAT_CONN_LOCK_DHANDLE_READ_COUNT		1381
+#define	WT_STAT_CONN_LOCK_DHANDLE_READ_COUNT		1385
 /*! lock: dhandle write lock acquisitions */
-#define	WT_STAT_CONN_LOCK_DHANDLE_WRITE_COUNT		1382
-=======
-#define	WT_STAT_CONN_DH_SWEEP_SKIP_CKPT			1369
-/*! data-handle: session dhandles swept */
-#define	WT_STAT_CONN_DH_SESSION_HANDLES			1370
-/*! data-handle: session sweep attempts */
-#define	WT_STAT_CONN_DH_SESSION_SWEEPS			1371
-/*! lock: checkpoint lock acquisitions */
-#define	WT_STAT_CONN_LOCK_CHECKPOINT_COUNT		1372
-/*! lock: checkpoint lock application thread wait time (usecs) */
-#define	WT_STAT_CONN_LOCK_CHECKPOINT_WAIT_APPLICATION	1373
-/*! lock: checkpoint lock internal thread wait time (usecs) */
-#define	WT_STAT_CONN_LOCK_CHECKPOINT_WAIT_INTERNAL	1374
-/*! lock: dhandle lock application thread time waiting (usecs) */
-#define	WT_STAT_CONN_LOCK_DHANDLE_WAIT_APPLICATION	1375
-/*! lock: dhandle lock internal thread time waiting (usecs) */
-#define	WT_STAT_CONN_LOCK_DHANDLE_WAIT_INTERNAL		1376
-/*! lock: dhandle read lock acquisitions */
-#define	WT_STAT_CONN_LOCK_DHANDLE_READ_COUNT		1377
-/*! lock: dhandle write lock acquisitions */
-#define	WT_STAT_CONN_LOCK_DHANDLE_WRITE_COUNT		1378
->>>>>>> 1dec6860
+#define	WT_STAT_CONN_LOCK_DHANDLE_WRITE_COUNT		1386
 /*!
  * lock: durable timestamp queue lock application thread time waiting
  * (usecs)
  */
-<<<<<<< HEAD
-#define	WT_STAT_CONN_LOCK_DURABLE_TIMESTAMP_WAIT_APPLICATION	1383
-=======
-#define	WT_STAT_CONN_LOCK_DURABLE_TIMESTAMP_WAIT_APPLICATION	1379
->>>>>>> 1dec6860
+#define	WT_STAT_CONN_LOCK_DURABLE_TIMESTAMP_WAIT_APPLICATION	1387
 /*!
  * lock: durable timestamp queue lock internal thread time waiting
  * (usecs)
  */
-<<<<<<< HEAD
-#define	WT_STAT_CONN_LOCK_DURABLE_TIMESTAMP_WAIT_INTERNAL	1384
+#define	WT_STAT_CONN_LOCK_DURABLE_TIMESTAMP_WAIT_INTERNAL	1388
 /*! lock: durable timestamp queue read lock acquisitions */
-#define	WT_STAT_CONN_LOCK_DURABLE_TIMESTAMP_READ_COUNT	1385
+#define	WT_STAT_CONN_LOCK_DURABLE_TIMESTAMP_READ_COUNT	1389
 /*! lock: durable timestamp queue write lock acquisitions */
-#define	WT_STAT_CONN_LOCK_DURABLE_TIMESTAMP_WRITE_COUNT	1386
+#define	WT_STAT_CONN_LOCK_DURABLE_TIMESTAMP_WRITE_COUNT	1390
 /*! lock: metadata lock acquisitions */
-#define	WT_STAT_CONN_LOCK_METADATA_COUNT		1387
+#define	WT_STAT_CONN_LOCK_METADATA_COUNT		1391
 /*! lock: metadata lock application thread wait time (usecs) */
-#define	WT_STAT_CONN_LOCK_METADATA_WAIT_APPLICATION	1388
+#define	WT_STAT_CONN_LOCK_METADATA_WAIT_APPLICATION	1392
 /*! lock: metadata lock internal thread wait time (usecs) */
-#define	WT_STAT_CONN_LOCK_METADATA_WAIT_INTERNAL	1389
-=======
-#define	WT_STAT_CONN_LOCK_DURABLE_TIMESTAMP_WAIT_INTERNAL	1380
-/*! lock: durable timestamp queue read lock acquisitions */
-#define	WT_STAT_CONN_LOCK_DURABLE_TIMESTAMP_READ_COUNT	1381
-/*! lock: durable timestamp queue write lock acquisitions */
-#define	WT_STAT_CONN_LOCK_DURABLE_TIMESTAMP_WRITE_COUNT	1382
-/*! lock: metadata lock acquisitions */
-#define	WT_STAT_CONN_LOCK_METADATA_COUNT		1383
-/*! lock: metadata lock application thread wait time (usecs) */
-#define	WT_STAT_CONN_LOCK_METADATA_WAIT_APPLICATION	1384
-/*! lock: metadata lock internal thread wait time (usecs) */
-#define	WT_STAT_CONN_LOCK_METADATA_WAIT_INTERNAL	1385
->>>>>>> 1dec6860
+#define	WT_STAT_CONN_LOCK_METADATA_WAIT_INTERNAL	1393
 /*!
  * lock: read timestamp queue lock application thread time waiting
  * (usecs)
  */
-<<<<<<< HEAD
-#define	WT_STAT_CONN_LOCK_READ_TIMESTAMP_WAIT_APPLICATION	1390
+#define	WT_STAT_CONN_LOCK_READ_TIMESTAMP_WAIT_APPLICATION	1394
 /*! lock: read timestamp queue lock internal thread time waiting (usecs) */
-#define	WT_STAT_CONN_LOCK_READ_TIMESTAMP_WAIT_INTERNAL	1391
+#define	WT_STAT_CONN_LOCK_READ_TIMESTAMP_WAIT_INTERNAL	1395
 /*! lock: read timestamp queue read lock acquisitions */
-#define	WT_STAT_CONN_LOCK_READ_TIMESTAMP_READ_COUNT	1392
+#define	WT_STAT_CONN_LOCK_READ_TIMESTAMP_READ_COUNT	1396
 /*! lock: read timestamp queue write lock acquisitions */
-#define	WT_STAT_CONN_LOCK_READ_TIMESTAMP_WRITE_COUNT	1393
+#define	WT_STAT_CONN_LOCK_READ_TIMESTAMP_WRITE_COUNT	1397
 /*! lock: schema lock acquisitions */
-#define	WT_STAT_CONN_LOCK_SCHEMA_COUNT			1394
+#define	WT_STAT_CONN_LOCK_SCHEMA_COUNT			1398
 /*! lock: schema lock application thread wait time (usecs) */
-#define	WT_STAT_CONN_LOCK_SCHEMA_WAIT_APPLICATION	1395
+#define	WT_STAT_CONN_LOCK_SCHEMA_WAIT_APPLICATION	1399
 /*! lock: schema lock internal thread wait time (usecs) */
-#define	WT_STAT_CONN_LOCK_SCHEMA_WAIT_INTERNAL		1396
-=======
-#define	WT_STAT_CONN_LOCK_READ_TIMESTAMP_WAIT_APPLICATION	1386
-/*! lock: read timestamp queue lock internal thread time waiting (usecs) */
-#define	WT_STAT_CONN_LOCK_READ_TIMESTAMP_WAIT_INTERNAL	1387
-/*! lock: read timestamp queue read lock acquisitions */
-#define	WT_STAT_CONN_LOCK_READ_TIMESTAMP_READ_COUNT	1388
-/*! lock: read timestamp queue write lock acquisitions */
-#define	WT_STAT_CONN_LOCK_READ_TIMESTAMP_WRITE_COUNT	1389
-/*! lock: schema lock acquisitions */
-#define	WT_STAT_CONN_LOCK_SCHEMA_COUNT			1390
-/*! lock: schema lock application thread wait time (usecs) */
-#define	WT_STAT_CONN_LOCK_SCHEMA_WAIT_APPLICATION	1391
-/*! lock: schema lock internal thread wait time (usecs) */
-#define	WT_STAT_CONN_LOCK_SCHEMA_WAIT_INTERNAL		1392
->>>>>>> 1dec6860
+#define	WT_STAT_CONN_LOCK_SCHEMA_WAIT_INTERNAL		1400
 /*!
  * lock: table lock application thread time waiting for the table lock
  * (usecs)
  */
-<<<<<<< HEAD
-#define	WT_STAT_CONN_LOCK_TABLE_WAIT_APPLICATION	1397
-=======
-#define	WT_STAT_CONN_LOCK_TABLE_WAIT_APPLICATION	1393
->>>>>>> 1dec6860
+#define	WT_STAT_CONN_LOCK_TABLE_WAIT_APPLICATION	1401
 /*!
  * lock: table lock internal thread time waiting for the table lock
  * (usecs)
  */
-<<<<<<< HEAD
-#define	WT_STAT_CONN_LOCK_TABLE_WAIT_INTERNAL		1398
+#define	WT_STAT_CONN_LOCK_TABLE_WAIT_INTERNAL		1402
 /*! lock: table read lock acquisitions */
-#define	WT_STAT_CONN_LOCK_TABLE_READ_COUNT		1399
+#define	WT_STAT_CONN_LOCK_TABLE_READ_COUNT		1403
 /*! lock: table write lock acquisitions */
-#define	WT_STAT_CONN_LOCK_TABLE_WRITE_COUNT		1400
+#define	WT_STAT_CONN_LOCK_TABLE_WRITE_COUNT		1404
 /*! lock: txn global lock application thread time waiting (usecs) */
-#define	WT_STAT_CONN_LOCK_TXN_GLOBAL_WAIT_APPLICATION	1401
+#define	WT_STAT_CONN_LOCK_TXN_GLOBAL_WAIT_APPLICATION	1405
 /*! lock: txn global lock internal thread time waiting (usecs) */
-#define	WT_STAT_CONN_LOCK_TXN_GLOBAL_WAIT_INTERNAL	1402
+#define	WT_STAT_CONN_LOCK_TXN_GLOBAL_WAIT_INTERNAL	1406
 /*! lock: txn global read lock acquisitions */
-#define	WT_STAT_CONN_LOCK_TXN_GLOBAL_READ_COUNT		1403
+#define	WT_STAT_CONN_LOCK_TXN_GLOBAL_READ_COUNT		1407
 /*! lock: txn global write lock acquisitions */
-#define	WT_STAT_CONN_LOCK_TXN_GLOBAL_WRITE_COUNT	1404
+#define	WT_STAT_CONN_LOCK_TXN_GLOBAL_WRITE_COUNT	1408
 /*! log: busy returns attempting to switch slots */
-#define	WT_STAT_CONN_LOG_SLOT_SWITCH_BUSY		1405
+#define	WT_STAT_CONN_LOG_SLOT_SWITCH_BUSY		1409
 /*! log: force log remove time sleeping (usecs) */
-#define	WT_STAT_CONN_LOG_FORCE_REMOVE_SLEEP		1406
+#define	WT_STAT_CONN_LOG_FORCE_REMOVE_SLEEP		1410
 /*! log: log bytes of payload data */
-#define	WT_STAT_CONN_LOG_BYTES_PAYLOAD			1407
+#define	WT_STAT_CONN_LOG_BYTES_PAYLOAD			1411
 /*! log: log bytes written */
-#define	WT_STAT_CONN_LOG_BYTES_WRITTEN			1408
+#define	WT_STAT_CONN_LOG_BYTES_WRITTEN			1412
 /*! log: log files manually zero-filled */
-#define	WT_STAT_CONN_LOG_ZERO_FILLS			1409
+#define	WT_STAT_CONN_LOG_ZERO_FILLS			1413
 /*! log: log flush operations */
-#define	WT_STAT_CONN_LOG_FLUSH				1410
+#define	WT_STAT_CONN_LOG_FLUSH				1414
 /*! log: log force write operations */
-#define	WT_STAT_CONN_LOG_FORCE_WRITE			1411
+#define	WT_STAT_CONN_LOG_FORCE_WRITE			1415
 /*! log: log force write operations skipped */
-#define	WT_STAT_CONN_LOG_FORCE_WRITE_SKIP		1412
+#define	WT_STAT_CONN_LOG_FORCE_WRITE_SKIP		1416
 /*! log: log records compressed */
-#define	WT_STAT_CONN_LOG_COMPRESS_WRITES		1413
+#define	WT_STAT_CONN_LOG_COMPRESS_WRITES		1417
 /*! log: log records not compressed */
-#define	WT_STAT_CONN_LOG_COMPRESS_WRITE_FAILS		1414
+#define	WT_STAT_CONN_LOG_COMPRESS_WRITE_FAILS		1418
 /*! log: log records too small to compress */
-#define	WT_STAT_CONN_LOG_COMPRESS_SMALL			1415
+#define	WT_STAT_CONN_LOG_COMPRESS_SMALL			1419
 /*! log: log release advances write LSN */
-#define	WT_STAT_CONN_LOG_RELEASE_WRITE_LSN		1416
+#define	WT_STAT_CONN_LOG_RELEASE_WRITE_LSN		1420
 /*! log: log scan operations */
-#define	WT_STAT_CONN_LOG_SCANS				1417
+#define	WT_STAT_CONN_LOG_SCANS				1421
 /*! log: log scan records requiring two reads */
-#define	WT_STAT_CONN_LOG_SCAN_REREADS			1418
+#define	WT_STAT_CONN_LOG_SCAN_REREADS			1422
 /*! log: log server thread advances write LSN */
-#define	WT_STAT_CONN_LOG_WRITE_LSN			1419
+#define	WT_STAT_CONN_LOG_WRITE_LSN			1423
 /*! log: log server thread write LSN walk skipped */
-#define	WT_STAT_CONN_LOG_WRITE_LSN_SKIP			1420
+#define	WT_STAT_CONN_LOG_WRITE_LSN_SKIP			1424
 /*! log: log sync operations */
-#define	WT_STAT_CONN_LOG_SYNC				1421
+#define	WT_STAT_CONN_LOG_SYNC				1425
 /*! log: log sync time duration (usecs) */
-#define	WT_STAT_CONN_LOG_SYNC_DURATION			1422
+#define	WT_STAT_CONN_LOG_SYNC_DURATION			1426
 /*! log: log sync_dir operations */
-#define	WT_STAT_CONN_LOG_SYNC_DIR			1423
+#define	WT_STAT_CONN_LOG_SYNC_DIR			1427
 /*! log: log sync_dir time duration (usecs) */
-#define	WT_STAT_CONN_LOG_SYNC_DIR_DURATION		1424
+#define	WT_STAT_CONN_LOG_SYNC_DIR_DURATION		1428
 /*! log: log write operations */
-#define	WT_STAT_CONN_LOG_WRITES				1425
+#define	WT_STAT_CONN_LOG_WRITES				1429
 /*! log: logging bytes consolidated */
-#define	WT_STAT_CONN_LOG_SLOT_CONSOLIDATED		1426
+#define	WT_STAT_CONN_LOG_SLOT_CONSOLIDATED		1430
 /*! log: maximum log file size */
-#define	WT_STAT_CONN_LOG_MAX_FILESIZE			1427
+#define	WT_STAT_CONN_LOG_MAX_FILESIZE			1431
 /*! log: number of pre-allocated log files to create */
-#define	WT_STAT_CONN_LOG_PREALLOC_MAX			1428
+#define	WT_STAT_CONN_LOG_PREALLOC_MAX			1432
 /*! log: pre-allocated log files not ready and missed */
-#define	WT_STAT_CONN_LOG_PREALLOC_MISSED		1429
+#define	WT_STAT_CONN_LOG_PREALLOC_MISSED		1433
 /*! log: pre-allocated log files prepared */
-#define	WT_STAT_CONN_LOG_PREALLOC_FILES			1430
+#define	WT_STAT_CONN_LOG_PREALLOC_FILES			1434
 /*! log: pre-allocated log files used */
-#define	WT_STAT_CONN_LOG_PREALLOC_USED			1431
+#define	WT_STAT_CONN_LOG_PREALLOC_USED			1435
 /*! log: records processed by log scan */
-#define	WT_STAT_CONN_LOG_SCAN_RECORDS			1432
+#define	WT_STAT_CONN_LOG_SCAN_RECORDS			1436
 /*! log: slot close lost race */
-#define	WT_STAT_CONN_LOG_SLOT_CLOSE_RACE		1433
+#define	WT_STAT_CONN_LOG_SLOT_CLOSE_RACE		1437
 /*! log: slot close unbuffered waits */
-#define	WT_STAT_CONN_LOG_SLOT_CLOSE_UNBUF		1434
+#define	WT_STAT_CONN_LOG_SLOT_CLOSE_UNBUF		1438
 /*! log: slot closures */
-#define	WT_STAT_CONN_LOG_SLOT_CLOSES			1435
+#define	WT_STAT_CONN_LOG_SLOT_CLOSES			1439
 /*! log: slot join atomic update races */
-#define	WT_STAT_CONN_LOG_SLOT_RACES			1436
+#define	WT_STAT_CONN_LOG_SLOT_RACES			1440
 /*! log: slot join calls atomic updates raced */
-#define	WT_STAT_CONN_LOG_SLOT_YIELD_RACE		1437
+#define	WT_STAT_CONN_LOG_SLOT_YIELD_RACE		1441
 /*! log: slot join calls did not yield */
-#define	WT_STAT_CONN_LOG_SLOT_IMMEDIATE			1438
+#define	WT_STAT_CONN_LOG_SLOT_IMMEDIATE			1442
 /*! log: slot join calls found active slot closed */
-#define	WT_STAT_CONN_LOG_SLOT_YIELD_CLOSE		1439
+#define	WT_STAT_CONN_LOG_SLOT_YIELD_CLOSE		1443
 /*! log: slot join calls slept */
-#define	WT_STAT_CONN_LOG_SLOT_YIELD_SLEEP		1440
+#define	WT_STAT_CONN_LOG_SLOT_YIELD_SLEEP		1444
 /*! log: slot join calls yielded */
-#define	WT_STAT_CONN_LOG_SLOT_YIELD			1441
+#define	WT_STAT_CONN_LOG_SLOT_YIELD			1445
 /*! log: slot join found active slot closed */
-#define	WT_STAT_CONN_LOG_SLOT_ACTIVE_CLOSED		1442
+#define	WT_STAT_CONN_LOG_SLOT_ACTIVE_CLOSED		1446
 /*! log: slot joins yield time (usecs) */
-#define	WT_STAT_CONN_LOG_SLOT_YIELD_DURATION		1443
+#define	WT_STAT_CONN_LOG_SLOT_YIELD_DURATION		1447
 /*! log: slot transitions unable to find free slot */
-#define	WT_STAT_CONN_LOG_SLOT_NO_FREE_SLOTS		1444
+#define	WT_STAT_CONN_LOG_SLOT_NO_FREE_SLOTS		1448
 /*! log: slot unbuffered writes */
-#define	WT_STAT_CONN_LOG_SLOT_UNBUFFERED		1445
+#define	WT_STAT_CONN_LOG_SLOT_UNBUFFERED		1449
 /*! log: total in-memory size of compressed records */
-#define	WT_STAT_CONN_LOG_COMPRESS_MEM			1446
+#define	WT_STAT_CONN_LOG_COMPRESS_MEM			1450
 /*! log: total log buffer size */
-#define	WT_STAT_CONN_LOG_BUFFER_SIZE			1447
+#define	WT_STAT_CONN_LOG_BUFFER_SIZE			1451
 /*! log: total size of compressed records */
-#define	WT_STAT_CONN_LOG_COMPRESS_LEN			1448
+#define	WT_STAT_CONN_LOG_COMPRESS_LEN			1452
 /*! log: written slots coalesced */
-#define	WT_STAT_CONN_LOG_SLOT_COALESCED			1449
+#define	WT_STAT_CONN_LOG_SLOT_COALESCED			1453
 /*! log: yields waiting for previous log file close */
-#define	WT_STAT_CONN_LOG_CLOSE_YIELDS			1450
+#define	WT_STAT_CONN_LOG_CLOSE_YIELDS			1454
 /*! perf: file system read latency histogram (bucket 1) - 10-49ms */
-#define	WT_STAT_CONN_PERF_HIST_FSREAD_LATENCY_LT50	1451
+#define	WT_STAT_CONN_PERF_HIST_FSREAD_LATENCY_LT50	1455
 /*! perf: file system read latency histogram (bucket 2) - 50-99ms */
-#define	WT_STAT_CONN_PERF_HIST_FSREAD_LATENCY_LT100	1452
+#define	WT_STAT_CONN_PERF_HIST_FSREAD_LATENCY_LT100	1456
 /*! perf: file system read latency histogram (bucket 3) - 100-249ms */
-#define	WT_STAT_CONN_PERF_HIST_FSREAD_LATENCY_LT250	1453
+#define	WT_STAT_CONN_PERF_HIST_FSREAD_LATENCY_LT250	1457
 /*! perf: file system read latency histogram (bucket 4) - 250-499ms */
-#define	WT_STAT_CONN_PERF_HIST_FSREAD_LATENCY_LT500	1454
+#define	WT_STAT_CONN_PERF_HIST_FSREAD_LATENCY_LT500	1458
 /*! perf: file system read latency histogram (bucket 5) - 500-999ms */
-#define	WT_STAT_CONN_PERF_HIST_FSREAD_LATENCY_LT1000	1455
+#define	WT_STAT_CONN_PERF_HIST_FSREAD_LATENCY_LT1000	1459
 /*! perf: file system read latency histogram (bucket 6) - 1000ms+ */
-#define	WT_STAT_CONN_PERF_HIST_FSREAD_LATENCY_GT1000	1456
+#define	WT_STAT_CONN_PERF_HIST_FSREAD_LATENCY_GT1000	1460
 /*! perf: file system write latency histogram (bucket 1) - 10-49ms */
-#define	WT_STAT_CONN_PERF_HIST_FSWRITE_LATENCY_LT50	1457
+#define	WT_STAT_CONN_PERF_HIST_FSWRITE_LATENCY_LT50	1461
 /*! perf: file system write latency histogram (bucket 2) - 50-99ms */
-#define	WT_STAT_CONN_PERF_HIST_FSWRITE_LATENCY_LT100	1458
+#define	WT_STAT_CONN_PERF_HIST_FSWRITE_LATENCY_LT100	1462
 /*! perf: file system write latency histogram (bucket 3) - 100-249ms */
-#define	WT_STAT_CONN_PERF_HIST_FSWRITE_LATENCY_LT250	1459
+#define	WT_STAT_CONN_PERF_HIST_FSWRITE_LATENCY_LT250	1463
 /*! perf: file system write latency histogram (bucket 4) - 250-499ms */
-#define	WT_STAT_CONN_PERF_HIST_FSWRITE_LATENCY_LT500	1460
+#define	WT_STAT_CONN_PERF_HIST_FSWRITE_LATENCY_LT500	1464
 /*! perf: file system write latency histogram (bucket 5) - 500-999ms */
-#define	WT_STAT_CONN_PERF_HIST_FSWRITE_LATENCY_LT1000	1461
+#define	WT_STAT_CONN_PERF_HIST_FSWRITE_LATENCY_LT1000	1465
 /*! perf: file system write latency histogram (bucket 6) - 1000ms+ */
-#define	WT_STAT_CONN_PERF_HIST_FSWRITE_LATENCY_GT1000	1462
+#define	WT_STAT_CONN_PERF_HIST_FSWRITE_LATENCY_GT1000	1466
 /*! perf: operation read latency histogram (bucket 1) - 100-249us */
-#define	WT_STAT_CONN_PERF_HIST_OPREAD_LATENCY_LT250	1463
+#define	WT_STAT_CONN_PERF_HIST_OPREAD_LATENCY_LT250	1467
 /*! perf: operation read latency histogram (bucket 2) - 250-499us */
-#define	WT_STAT_CONN_PERF_HIST_OPREAD_LATENCY_LT500	1464
+#define	WT_STAT_CONN_PERF_HIST_OPREAD_LATENCY_LT500	1468
 /*! perf: operation read latency histogram (bucket 3) - 500-999us */
-#define	WT_STAT_CONN_PERF_HIST_OPREAD_LATENCY_LT1000	1465
+#define	WT_STAT_CONN_PERF_HIST_OPREAD_LATENCY_LT1000	1469
 /*! perf: operation read latency histogram (bucket 4) - 1000-9999us */
-#define	WT_STAT_CONN_PERF_HIST_OPREAD_LATENCY_LT10000	1466
+#define	WT_STAT_CONN_PERF_HIST_OPREAD_LATENCY_LT10000	1470
 /*! perf: operation read latency histogram (bucket 5) - 10000us+ */
-#define	WT_STAT_CONN_PERF_HIST_OPREAD_LATENCY_GT10000	1467
+#define	WT_STAT_CONN_PERF_HIST_OPREAD_LATENCY_GT10000	1471
 /*! perf: operation write latency histogram (bucket 1) - 100-249us */
-#define	WT_STAT_CONN_PERF_HIST_OPWRITE_LATENCY_LT250	1468
+#define	WT_STAT_CONN_PERF_HIST_OPWRITE_LATENCY_LT250	1472
 /*! perf: operation write latency histogram (bucket 2) - 250-499us */
-#define	WT_STAT_CONN_PERF_HIST_OPWRITE_LATENCY_LT500	1469
+#define	WT_STAT_CONN_PERF_HIST_OPWRITE_LATENCY_LT500	1473
 /*! perf: operation write latency histogram (bucket 3) - 500-999us */
-#define	WT_STAT_CONN_PERF_HIST_OPWRITE_LATENCY_LT1000	1470
+#define	WT_STAT_CONN_PERF_HIST_OPWRITE_LATENCY_LT1000	1474
 /*! perf: operation write latency histogram (bucket 4) - 1000-9999us */
-#define	WT_STAT_CONN_PERF_HIST_OPWRITE_LATENCY_LT10000	1471
+#define	WT_STAT_CONN_PERF_HIST_OPWRITE_LATENCY_LT10000	1475
 /*! perf: operation write latency histogram (bucket 5) - 10000us+ */
-#define	WT_STAT_CONN_PERF_HIST_OPWRITE_LATENCY_GT10000	1472
+#define	WT_STAT_CONN_PERF_HIST_OPWRITE_LATENCY_GT10000	1476
 /*! reconciliation: VLCS pages explicitly reconciled as empty */
-#define	WT_STAT_CONN_REC_VLCS_EMPTIED_PAGES		1473
+#define	WT_STAT_CONN_REC_VLCS_EMPTIED_PAGES		1477
 /*! reconciliation: approximate byte size of timestamps in pages written */
-#define	WT_STAT_CONN_REC_TIME_WINDOW_BYTES_TS		1474
-=======
-#define	WT_STAT_CONN_LOCK_TABLE_WAIT_INTERNAL		1394
-/*! lock: table read lock acquisitions */
-#define	WT_STAT_CONN_LOCK_TABLE_READ_COUNT		1395
-/*! lock: table write lock acquisitions */
-#define	WT_STAT_CONN_LOCK_TABLE_WRITE_COUNT		1396
-/*! lock: txn global lock application thread time waiting (usecs) */
-#define	WT_STAT_CONN_LOCK_TXN_GLOBAL_WAIT_APPLICATION	1397
-/*! lock: txn global lock internal thread time waiting (usecs) */
-#define	WT_STAT_CONN_LOCK_TXN_GLOBAL_WAIT_INTERNAL	1398
-/*! lock: txn global read lock acquisitions */
-#define	WT_STAT_CONN_LOCK_TXN_GLOBAL_READ_COUNT		1399
-/*! lock: txn global write lock acquisitions */
-#define	WT_STAT_CONN_LOCK_TXN_GLOBAL_WRITE_COUNT	1400
-/*! log: busy returns attempting to switch slots */
-#define	WT_STAT_CONN_LOG_SLOT_SWITCH_BUSY		1401
-/*! log: force log remove time sleeping (usecs) */
-#define	WT_STAT_CONN_LOG_FORCE_REMOVE_SLEEP		1402
-/*! log: log bytes of payload data */
-#define	WT_STAT_CONN_LOG_BYTES_PAYLOAD			1403
-/*! log: log bytes written */
-#define	WT_STAT_CONN_LOG_BYTES_WRITTEN			1404
-/*! log: log files manually zero-filled */
-#define	WT_STAT_CONN_LOG_ZERO_FILLS			1405
-/*! log: log flush operations */
-#define	WT_STAT_CONN_LOG_FLUSH				1406
-/*! log: log force write operations */
-#define	WT_STAT_CONN_LOG_FORCE_WRITE			1407
-/*! log: log force write operations skipped */
-#define	WT_STAT_CONN_LOG_FORCE_WRITE_SKIP		1408
-/*! log: log records compressed */
-#define	WT_STAT_CONN_LOG_COMPRESS_WRITES		1409
-/*! log: log records not compressed */
-#define	WT_STAT_CONN_LOG_COMPRESS_WRITE_FAILS		1410
-/*! log: log records too small to compress */
-#define	WT_STAT_CONN_LOG_COMPRESS_SMALL			1411
-/*! log: log release advances write LSN */
-#define	WT_STAT_CONN_LOG_RELEASE_WRITE_LSN		1412
-/*! log: log scan operations */
-#define	WT_STAT_CONN_LOG_SCANS				1413
-/*! log: log scan records requiring two reads */
-#define	WT_STAT_CONN_LOG_SCAN_REREADS			1414
-/*! log: log server thread advances write LSN */
-#define	WT_STAT_CONN_LOG_WRITE_LSN			1415
-/*! log: log server thread write LSN walk skipped */
-#define	WT_STAT_CONN_LOG_WRITE_LSN_SKIP			1416
-/*! log: log sync operations */
-#define	WT_STAT_CONN_LOG_SYNC				1417
-/*! log: log sync time duration (usecs) */
-#define	WT_STAT_CONN_LOG_SYNC_DURATION			1418
-/*! log: log sync_dir operations */
-#define	WT_STAT_CONN_LOG_SYNC_DIR			1419
-/*! log: log sync_dir time duration (usecs) */
-#define	WT_STAT_CONN_LOG_SYNC_DIR_DURATION		1420
-/*! log: log write operations */
-#define	WT_STAT_CONN_LOG_WRITES				1421
-/*! log: logging bytes consolidated */
-#define	WT_STAT_CONN_LOG_SLOT_CONSOLIDATED		1422
-/*! log: maximum log file size */
-#define	WT_STAT_CONN_LOG_MAX_FILESIZE			1423
-/*! log: number of pre-allocated log files to create */
-#define	WT_STAT_CONN_LOG_PREALLOC_MAX			1424
-/*! log: pre-allocated log files not ready and missed */
-#define	WT_STAT_CONN_LOG_PREALLOC_MISSED		1425
-/*! log: pre-allocated log files prepared */
-#define	WT_STAT_CONN_LOG_PREALLOC_FILES			1426
-/*! log: pre-allocated log files used */
-#define	WT_STAT_CONN_LOG_PREALLOC_USED			1427
-/*! log: records processed by log scan */
-#define	WT_STAT_CONN_LOG_SCAN_RECORDS			1428
-/*! log: slot close lost race */
-#define	WT_STAT_CONN_LOG_SLOT_CLOSE_RACE		1429
-/*! log: slot close unbuffered waits */
-#define	WT_STAT_CONN_LOG_SLOT_CLOSE_UNBUF		1430
-/*! log: slot closures */
-#define	WT_STAT_CONN_LOG_SLOT_CLOSES			1431
-/*! log: slot join atomic update races */
-#define	WT_STAT_CONN_LOG_SLOT_RACES			1432
-/*! log: slot join calls atomic updates raced */
-#define	WT_STAT_CONN_LOG_SLOT_YIELD_RACE		1433
-/*! log: slot join calls did not yield */
-#define	WT_STAT_CONN_LOG_SLOT_IMMEDIATE			1434
-/*! log: slot join calls found active slot closed */
-#define	WT_STAT_CONN_LOG_SLOT_YIELD_CLOSE		1435
-/*! log: slot join calls slept */
-#define	WT_STAT_CONN_LOG_SLOT_YIELD_SLEEP		1436
-/*! log: slot join calls yielded */
-#define	WT_STAT_CONN_LOG_SLOT_YIELD			1437
-/*! log: slot join found active slot closed */
-#define	WT_STAT_CONN_LOG_SLOT_ACTIVE_CLOSED		1438
-/*! log: slot joins yield time (usecs) */
-#define	WT_STAT_CONN_LOG_SLOT_YIELD_DURATION		1439
-/*! log: slot transitions unable to find free slot */
-#define	WT_STAT_CONN_LOG_SLOT_NO_FREE_SLOTS		1440
-/*! log: slot unbuffered writes */
-#define	WT_STAT_CONN_LOG_SLOT_UNBUFFERED		1441
-/*! log: total in-memory size of compressed records */
-#define	WT_STAT_CONN_LOG_COMPRESS_MEM			1442
-/*! log: total log buffer size */
-#define	WT_STAT_CONN_LOG_BUFFER_SIZE			1443
-/*! log: total size of compressed records */
-#define	WT_STAT_CONN_LOG_COMPRESS_LEN			1444
-/*! log: written slots coalesced */
-#define	WT_STAT_CONN_LOG_SLOT_COALESCED			1445
-/*! log: yields waiting for previous log file close */
-#define	WT_STAT_CONN_LOG_CLOSE_YIELDS			1446
-/*! perf: file system read latency histogram (bucket 1) - 10-49ms */
-#define	WT_STAT_CONN_PERF_HIST_FSREAD_LATENCY_LT50	1447
-/*! perf: file system read latency histogram (bucket 2) - 50-99ms */
-#define	WT_STAT_CONN_PERF_HIST_FSREAD_LATENCY_LT100	1448
-/*! perf: file system read latency histogram (bucket 3) - 100-249ms */
-#define	WT_STAT_CONN_PERF_HIST_FSREAD_LATENCY_LT250	1449
-/*! perf: file system read latency histogram (bucket 4) - 250-499ms */
-#define	WT_STAT_CONN_PERF_HIST_FSREAD_LATENCY_LT500	1450
-/*! perf: file system read latency histogram (bucket 5) - 500-999ms */
-#define	WT_STAT_CONN_PERF_HIST_FSREAD_LATENCY_LT1000	1451
-/*! perf: file system read latency histogram (bucket 6) - 1000ms+ */
-#define	WT_STAT_CONN_PERF_HIST_FSREAD_LATENCY_GT1000	1452
-/*! perf: file system write latency histogram (bucket 1) - 10-49ms */
-#define	WT_STAT_CONN_PERF_HIST_FSWRITE_LATENCY_LT50	1453
-/*! perf: file system write latency histogram (bucket 2) - 50-99ms */
-#define	WT_STAT_CONN_PERF_HIST_FSWRITE_LATENCY_LT100	1454
-/*! perf: file system write latency histogram (bucket 3) - 100-249ms */
-#define	WT_STAT_CONN_PERF_HIST_FSWRITE_LATENCY_LT250	1455
-/*! perf: file system write latency histogram (bucket 4) - 250-499ms */
-#define	WT_STAT_CONN_PERF_HIST_FSWRITE_LATENCY_LT500	1456
-/*! perf: file system write latency histogram (bucket 5) - 500-999ms */
-#define	WT_STAT_CONN_PERF_HIST_FSWRITE_LATENCY_LT1000	1457
-/*! perf: file system write latency histogram (bucket 6) - 1000ms+ */
-#define	WT_STAT_CONN_PERF_HIST_FSWRITE_LATENCY_GT1000	1458
-/*! perf: operation read latency histogram (bucket 1) - 100-249us */
-#define	WT_STAT_CONN_PERF_HIST_OPREAD_LATENCY_LT250	1459
-/*! perf: operation read latency histogram (bucket 2) - 250-499us */
-#define	WT_STAT_CONN_PERF_HIST_OPREAD_LATENCY_LT500	1460
-/*! perf: operation read latency histogram (bucket 3) - 500-999us */
-#define	WT_STAT_CONN_PERF_HIST_OPREAD_LATENCY_LT1000	1461
-/*! perf: operation read latency histogram (bucket 4) - 1000-9999us */
-#define	WT_STAT_CONN_PERF_HIST_OPREAD_LATENCY_LT10000	1462
-/*! perf: operation read latency histogram (bucket 5) - 10000us+ */
-#define	WT_STAT_CONN_PERF_HIST_OPREAD_LATENCY_GT10000	1463
-/*! perf: operation write latency histogram (bucket 1) - 100-249us */
-#define	WT_STAT_CONN_PERF_HIST_OPWRITE_LATENCY_LT250	1464
-/*! perf: operation write latency histogram (bucket 2) - 250-499us */
-#define	WT_STAT_CONN_PERF_HIST_OPWRITE_LATENCY_LT500	1465
-/*! perf: operation write latency histogram (bucket 3) - 500-999us */
-#define	WT_STAT_CONN_PERF_HIST_OPWRITE_LATENCY_LT1000	1466
-/*! perf: operation write latency histogram (bucket 4) - 1000-9999us */
-#define	WT_STAT_CONN_PERF_HIST_OPWRITE_LATENCY_LT10000	1467
-/*! perf: operation write latency histogram (bucket 5) - 10000us+ */
-#define	WT_STAT_CONN_PERF_HIST_OPWRITE_LATENCY_GT10000	1468
-/*! reconciliation: VLCS pages explicitly reconciled as empty */
-#define	WT_STAT_CONN_REC_VLCS_EMPTIED_PAGES		1469
-/*! reconciliation: approximate byte size of timestamps in pages written */
-#define	WT_STAT_CONN_REC_TIME_WINDOW_BYTES_TS		1470
->>>>>>> 1dec6860
+#define	WT_STAT_CONN_REC_TIME_WINDOW_BYTES_TS		1478
 /*!
  * reconciliation: approximate byte size of transaction IDs in pages
  * written
  */
-<<<<<<< HEAD
-#define	WT_STAT_CONN_REC_TIME_WINDOW_BYTES_TXN		1475
+#define	WT_STAT_CONN_REC_TIME_WINDOW_BYTES_TXN		1479
 /*! reconciliation: fast-path pages deleted */
-#define	WT_STAT_CONN_REC_PAGE_DELETE_FAST		1476
+#define	WT_STAT_CONN_REC_PAGE_DELETE_FAST		1480
 /*! reconciliation: leaf-page overflow keys */
-#define	WT_STAT_CONN_REC_OVERFLOW_KEY_LEAF		1477
+#define	WT_STAT_CONN_REC_OVERFLOW_KEY_LEAF		1481
 /*! reconciliation: maximum milliseconds spent in a reconciliation call */
-#define	WT_STAT_CONN_REC_MAXIMUM_MILLISECONDS		1478
-=======
-#define	WT_STAT_CONN_REC_TIME_WINDOW_BYTES_TXN		1471
-/*! reconciliation: fast-path pages deleted */
-#define	WT_STAT_CONN_REC_PAGE_DELETE_FAST		1472
-/*! reconciliation: leaf-page overflow keys */
-#define	WT_STAT_CONN_REC_OVERFLOW_KEY_LEAF		1473
-/*! reconciliation: maximum milliseconds spent in a reconciliation call */
-#define	WT_STAT_CONN_REC_MAXIMUM_MILLISECONDS		1474
->>>>>>> 1dec6860
+#define	WT_STAT_CONN_REC_MAXIMUM_MILLISECONDS		1482
 /*!
  * reconciliation: maximum milliseconds spent in building a disk image in
  * a reconciliation
  */
-<<<<<<< HEAD
-#define	WT_STAT_CONN_REC_MAXIMUM_IMAGE_BUILD_MILLISECONDS	1479
-=======
-#define	WT_STAT_CONN_REC_MAXIMUM_IMAGE_BUILD_MILLISECONDS	1475
->>>>>>> 1dec6860
+#define	WT_STAT_CONN_REC_MAXIMUM_IMAGE_BUILD_MILLISECONDS	1483
 /*!
  * reconciliation: maximum milliseconds spent in moving updates to the
  * history store in a reconciliation
  */
-<<<<<<< HEAD
-#define	WT_STAT_CONN_REC_MAXIMUM_HS_WRAPUP_MILLISECONDS	1480
+#define	WT_STAT_CONN_REC_MAXIMUM_HS_WRAPUP_MILLISECONDS	1484
 /*! reconciliation: page reconciliation calls */
-#define	WT_STAT_CONN_REC_PAGES				1481
+#define	WT_STAT_CONN_REC_PAGES				1485
 /*! reconciliation: page reconciliation calls for eviction */
-#define	WT_STAT_CONN_REC_PAGES_EVICTION			1482
-=======
-#define	WT_STAT_CONN_REC_MAXIMUM_HS_WRAPUP_MILLISECONDS	1476
-/*! reconciliation: page reconciliation calls */
-#define	WT_STAT_CONN_REC_PAGES				1477
-/*! reconciliation: page reconciliation calls for eviction */
-#define	WT_STAT_CONN_REC_PAGES_EVICTION			1478
->>>>>>> 1dec6860
+#define	WT_STAT_CONN_REC_PAGES_EVICTION			1486
 /*!
  * reconciliation: page reconciliation calls that resulted in values with
  * prepared transaction metadata
  */
-<<<<<<< HEAD
-#define	WT_STAT_CONN_REC_PAGES_WITH_PREPARE		1483
-=======
-#define	WT_STAT_CONN_REC_PAGES_WITH_PREPARE		1479
->>>>>>> 1dec6860
+#define	WT_STAT_CONN_REC_PAGES_WITH_PREPARE		1487
 /*!
  * reconciliation: page reconciliation calls that resulted in values with
  * timestamps
  */
-<<<<<<< HEAD
-#define	WT_STAT_CONN_REC_PAGES_WITH_TS			1484
-=======
-#define	WT_STAT_CONN_REC_PAGES_WITH_TS			1480
->>>>>>> 1dec6860
+#define	WT_STAT_CONN_REC_PAGES_WITH_TS			1488
 /*!
  * reconciliation: page reconciliation calls that resulted in values with
  * transaction ids
  */
-<<<<<<< HEAD
-#define	WT_STAT_CONN_REC_PAGES_WITH_TXN			1485
+#define	WT_STAT_CONN_REC_PAGES_WITH_TXN			1489
 /*! reconciliation: pages deleted */
-#define	WT_STAT_CONN_REC_PAGE_DELETE			1486
-=======
-#define	WT_STAT_CONN_REC_PAGES_WITH_TXN			1481
-/*! reconciliation: pages deleted */
-#define	WT_STAT_CONN_REC_PAGE_DELETE			1482
->>>>>>> 1dec6860
+#define	WT_STAT_CONN_REC_PAGE_DELETE			1490
 /*!
  * reconciliation: pages written including an aggregated newest start
  * durable timestamp
  */
-<<<<<<< HEAD
-#define	WT_STAT_CONN_REC_TIME_AGGR_NEWEST_START_DURABLE_TS	1487
-=======
-#define	WT_STAT_CONN_REC_TIME_AGGR_NEWEST_START_DURABLE_TS	1483
->>>>>>> 1dec6860
+#define	WT_STAT_CONN_REC_TIME_AGGR_NEWEST_START_DURABLE_TS	1491
 /*!
  * reconciliation: pages written including an aggregated newest stop
  * durable timestamp
  */
-<<<<<<< HEAD
-#define	WT_STAT_CONN_REC_TIME_AGGR_NEWEST_STOP_DURABLE_TS	1488
-=======
-#define	WT_STAT_CONN_REC_TIME_AGGR_NEWEST_STOP_DURABLE_TS	1484
->>>>>>> 1dec6860
+#define	WT_STAT_CONN_REC_TIME_AGGR_NEWEST_STOP_DURABLE_TS	1492
 /*!
  * reconciliation: pages written including an aggregated newest stop
  * timestamp
  */
-<<<<<<< HEAD
-#define	WT_STAT_CONN_REC_TIME_AGGR_NEWEST_STOP_TS	1489
-=======
-#define	WT_STAT_CONN_REC_TIME_AGGR_NEWEST_STOP_TS	1485
->>>>>>> 1dec6860
+#define	WT_STAT_CONN_REC_TIME_AGGR_NEWEST_STOP_TS	1493
 /*!
  * reconciliation: pages written including an aggregated newest stop
  * transaction ID
  */
-<<<<<<< HEAD
-#define	WT_STAT_CONN_REC_TIME_AGGR_NEWEST_STOP_TXN	1490
-=======
-#define	WT_STAT_CONN_REC_TIME_AGGR_NEWEST_STOP_TXN	1486
->>>>>>> 1dec6860
+#define	WT_STAT_CONN_REC_TIME_AGGR_NEWEST_STOP_TXN	1494
 /*!
  * reconciliation: pages written including an aggregated newest
  * transaction ID
  */
-<<<<<<< HEAD
-#define	WT_STAT_CONN_REC_TIME_AGGR_NEWEST_TXN		1491
-=======
-#define	WT_STAT_CONN_REC_TIME_AGGR_NEWEST_TXN		1487
->>>>>>> 1dec6860
+#define	WT_STAT_CONN_REC_TIME_AGGR_NEWEST_TXN		1495
 /*!
  * reconciliation: pages written including an aggregated oldest start
  * timestamp
  */
-<<<<<<< HEAD
-#define	WT_STAT_CONN_REC_TIME_AGGR_OLDEST_START_TS	1492
+#define	WT_STAT_CONN_REC_TIME_AGGR_OLDEST_START_TS	1496
 /*! reconciliation: pages written including an aggregated prepare */
-#define	WT_STAT_CONN_REC_TIME_AGGR_PREPARED		1493
+#define	WT_STAT_CONN_REC_TIME_AGGR_PREPARED		1497
 /*! reconciliation: pages written including at least one prepare state */
-#define	WT_STAT_CONN_REC_TIME_WINDOW_PAGES_PREPARED	1494
-=======
-#define	WT_STAT_CONN_REC_TIME_AGGR_OLDEST_START_TS	1488
-/*! reconciliation: pages written including an aggregated prepare */
-#define	WT_STAT_CONN_REC_TIME_AGGR_PREPARED		1489
-/*! reconciliation: pages written including at least one prepare state */
-#define	WT_STAT_CONN_REC_TIME_WINDOW_PAGES_PREPARED	1490
->>>>>>> 1dec6860
+#define	WT_STAT_CONN_REC_TIME_WINDOW_PAGES_PREPARED	1498
 /*!
  * reconciliation: pages written including at least one start durable
  * timestamp
  */
-<<<<<<< HEAD
-#define	WT_STAT_CONN_REC_TIME_WINDOW_PAGES_DURABLE_START_TS	1495
+#define	WT_STAT_CONN_REC_TIME_WINDOW_PAGES_DURABLE_START_TS	1499
 /*! reconciliation: pages written including at least one start timestamp */
-#define	WT_STAT_CONN_REC_TIME_WINDOW_PAGES_START_TS	1496
-=======
-#define	WT_STAT_CONN_REC_TIME_WINDOW_PAGES_DURABLE_START_TS	1491
-/*! reconciliation: pages written including at least one start timestamp */
-#define	WT_STAT_CONN_REC_TIME_WINDOW_PAGES_START_TS	1492
->>>>>>> 1dec6860
+#define	WT_STAT_CONN_REC_TIME_WINDOW_PAGES_START_TS	1500
 /*!
  * reconciliation: pages written including at least one start transaction
  * ID
  */
-<<<<<<< HEAD
-#define	WT_STAT_CONN_REC_TIME_WINDOW_PAGES_START_TXN	1497
-=======
-#define	WT_STAT_CONN_REC_TIME_WINDOW_PAGES_START_TXN	1493
->>>>>>> 1dec6860
+#define	WT_STAT_CONN_REC_TIME_WINDOW_PAGES_START_TXN	1501
 /*!
  * reconciliation: pages written including at least one stop durable
  * timestamp
  */
-<<<<<<< HEAD
-#define	WT_STAT_CONN_REC_TIME_WINDOW_PAGES_DURABLE_STOP_TS	1498
+#define	WT_STAT_CONN_REC_TIME_WINDOW_PAGES_DURABLE_STOP_TS	1502
 /*! reconciliation: pages written including at least one stop timestamp */
-#define	WT_STAT_CONN_REC_TIME_WINDOW_PAGES_STOP_TS	1499
-=======
-#define	WT_STAT_CONN_REC_TIME_WINDOW_PAGES_DURABLE_STOP_TS	1494
-/*! reconciliation: pages written including at least one stop timestamp */
-#define	WT_STAT_CONN_REC_TIME_WINDOW_PAGES_STOP_TS	1495
->>>>>>> 1dec6860
+#define	WT_STAT_CONN_REC_TIME_WINDOW_PAGES_STOP_TS	1503
 /*!
  * reconciliation: pages written including at least one stop transaction
  * ID
  */
-<<<<<<< HEAD
-#define	WT_STAT_CONN_REC_TIME_WINDOW_PAGES_STOP_TXN	1500
+#define	WT_STAT_CONN_REC_TIME_WINDOW_PAGES_STOP_TXN	1504
 /*! reconciliation: records written including a prepare state */
-#define	WT_STAT_CONN_REC_TIME_WINDOW_PREPARED		1501
+#define	WT_STAT_CONN_REC_TIME_WINDOW_PREPARED		1505
 /*! reconciliation: records written including a start durable timestamp */
-#define	WT_STAT_CONN_REC_TIME_WINDOW_DURABLE_START_TS	1502
+#define	WT_STAT_CONN_REC_TIME_WINDOW_DURABLE_START_TS	1506
 /*! reconciliation: records written including a start timestamp */
-#define	WT_STAT_CONN_REC_TIME_WINDOW_START_TS		1503
+#define	WT_STAT_CONN_REC_TIME_WINDOW_START_TS		1507
 /*! reconciliation: records written including a start transaction ID */
-#define	WT_STAT_CONN_REC_TIME_WINDOW_START_TXN		1504
+#define	WT_STAT_CONN_REC_TIME_WINDOW_START_TXN		1508
 /*! reconciliation: records written including a stop durable timestamp */
-#define	WT_STAT_CONN_REC_TIME_WINDOW_DURABLE_STOP_TS	1505
+#define	WT_STAT_CONN_REC_TIME_WINDOW_DURABLE_STOP_TS	1509
 /*! reconciliation: records written including a stop timestamp */
-#define	WT_STAT_CONN_REC_TIME_WINDOW_STOP_TS		1506
+#define	WT_STAT_CONN_REC_TIME_WINDOW_STOP_TS		1510
 /*! reconciliation: records written including a stop transaction ID */
-#define	WT_STAT_CONN_REC_TIME_WINDOW_STOP_TXN		1507
+#define	WT_STAT_CONN_REC_TIME_WINDOW_STOP_TXN		1511
 /*! reconciliation: split bytes currently awaiting free */
-#define	WT_STAT_CONN_REC_SPLIT_STASHED_BYTES		1508
+#define	WT_STAT_CONN_REC_SPLIT_STASHED_BYTES		1512
 /*! reconciliation: split objects currently awaiting free */
-#define	WT_STAT_CONN_REC_SPLIT_STASHED_OBJECTS		1509
+#define	WT_STAT_CONN_REC_SPLIT_STASHED_OBJECTS		1513
 /*! session: attempts to remove a local object and the object is in use */
-#define	WT_STAT_CONN_LOCAL_OBJECTS_INUSE		1510
+#define	WT_STAT_CONN_LOCAL_OBJECTS_INUSE		1514
 /*! session: flush_tier failed calls */
-#define	WT_STAT_CONN_FLUSH_TIER_FAIL			1511
+#define	WT_STAT_CONN_FLUSH_TIER_FAIL			1515
 /*! session: flush_tier operation calls */
-#define	WT_STAT_CONN_FLUSH_TIER				1512
+#define	WT_STAT_CONN_FLUSH_TIER				1516
 /*! session: flush_tier tables skipped due to no checkpoint */
-#define	WT_STAT_CONN_FLUSH_TIER_SKIPPED			1513
+#define	WT_STAT_CONN_FLUSH_TIER_SKIPPED			1517
 /*! session: flush_tier tables switched */
-#define	WT_STAT_CONN_FLUSH_TIER_SWITCHED		1514
+#define	WT_STAT_CONN_FLUSH_TIER_SWITCHED		1518
 /*! session: local objects removed */
-#define	WT_STAT_CONN_LOCAL_OBJECTS_REMOVED		1515
+#define	WT_STAT_CONN_LOCAL_OBJECTS_REMOVED		1519
 /*! session: open session count */
-#define	WT_STAT_CONN_SESSION_OPEN			1516
+#define	WT_STAT_CONN_SESSION_OPEN			1520
 /*! session: session query timestamp calls */
-#define	WT_STAT_CONN_SESSION_QUERY_TS			1517
+#define	WT_STAT_CONN_SESSION_QUERY_TS			1521
 /*! session: table alter failed calls */
-#define	WT_STAT_CONN_SESSION_TABLE_ALTER_FAIL		1518
+#define	WT_STAT_CONN_SESSION_TABLE_ALTER_FAIL		1522
 /*! session: table alter successful calls */
-#define	WT_STAT_CONN_SESSION_TABLE_ALTER_SUCCESS	1519
+#define	WT_STAT_CONN_SESSION_TABLE_ALTER_SUCCESS	1523
 /*! session: table alter triggering checkpoint calls */
-#define	WT_STAT_CONN_SESSION_TABLE_ALTER_TRIGGER_CHECKPOINT	1520
+#define	WT_STAT_CONN_SESSION_TABLE_ALTER_TRIGGER_CHECKPOINT	1524
 /*! session: table alter unchanged and skipped */
-#define	WT_STAT_CONN_SESSION_TABLE_ALTER_SKIP		1521
+#define	WT_STAT_CONN_SESSION_TABLE_ALTER_SKIP		1525
+/*! session: table compact dhandle successful calls */
+#define	WT_STAT_CONN_SESSION_TABLE_COMPACT_DHANDLE_SUCCESS	1526
 /*! session: table compact failed calls */
-#define	WT_STAT_CONN_SESSION_TABLE_COMPACT_FAIL		1522
+#define	WT_STAT_CONN_SESSION_TABLE_COMPACT_FAIL		1527
 /*! session: table compact failed calls due to cache pressure */
-#define	WT_STAT_CONN_SESSION_TABLE_COMPACT_FAIL_CACHE_PRESSURE	1523
+#define	WT_STAT_CONN_SESSION_TABLE_COMPACT_FAIL_CACHE_PRESSURE	1528
 /*! session: table compact running */
-#define	WT_STAT_CONN_SESSION_TABLE_COMPACT_RUNNING	1524
+#define	WT_STAT_CONN_SESSION_TABLE_COMPACT_RUNNING	1529
 /*! session: table compact skipped as process would not reduce file size */
-#define	WT_STAT_CONN_SESSION_TABLE_COMPACT_SKIPPED	1525
+#define	WT_STAT_CONN_SESSION_TABLE_COMPACT_SKIPPED	1530
 /*! session: table compact successful calls */
-#define	WT_STAT_CONN_SESSION_TABLE_COMPACT_SUCCESS	1526
+#define	WT_STAT_CONN_SESSION_TABLE_COMPACT_SUCCESS	1531
 /*! session: table compact timeout */
-#define	WT_STAT_CONN_SESSION_TABLE_COMPACT_TIMEOUT	1527
+#define	WT_STAT_CONN_SESSION_TABLE_COMPACT_TIMEOUT	1532
 /*! session: table create failed calls */
-#define	WT_STAT_CONN_SESSION_TABLE_CREATE_FAIL		1528
+#define	WT_STAT_CONN_SESSION_TABLE_CREATE_FAIL		1533
 /*! session: table create successful calls */
-#define	WT_STAT_CONN_SESSION_TABLE_CREATE_SUCCESS	1529
+#define	WT_STAT_CONN_SESSION_TABLE_CREATE_SUCCESS	1534
 /*! session: table create with import failed calls */
-#define	WT_STAT_CONN_SESSION_TABLE_CREATE_IMPORT_FAIL	1530
+#define	WT_STAT_CONN_SESSION_TABLE_CREATE_IMPORT_FAIL	1535
 /*! session: table create with import successful calls */
-#define	WT_STAT_CONN_SESSION_TABLE_CREATE_IMPORT_SUCCESS	1531
+#define	WT_STAT_CONN_SESSION_TABLE_CREATE_IMPORT_SUCCESS	1536
 /*! session: table drop failed calls */
-#define	WT_STAT_CONN_SESSION_TABLE_DROP_FAIL		1532
+#define	WT_STAT_CONN_SESSION_TABLE_DROP_FAIL		1537
 /*! session: table drop successful calls */
-#define	WT_STAT_CONN_SESSION_TABLE_DROP_SUCCESS		1533
+#define	WT_STAT_CONN_SESSION_TABLE_DROP_SUCCESS		1538
 /*! session: table rename failed calls */
-#define	WT_STAT_CONN_SESSION_TABLE_RENAME_FAIL		1534
+#define	WT_STAT_CONN_SESSION_TABLE_RENAME_FAIL		1539
 /*! session: table rename successful calls */
-#define	WT_STAT_CONN_SESSION_TABLE_RENAME_SUCCESS	1535
+#define	WT_STAT_CONN_SESSION_TABLE_RENAME_SUCCESS	1540
 /*! session: table salvage failed calls */
-#define	WT_STAT_CONN_SESSION_TABLE_SALVAGE_FAIL		1536
+#define	WT_STAT_CONN_SESSION_TABLE_SALVAGE_FAIL		1541
 /*! session: table salvage successful calls */
-#define	WT_STAT_CONN_SESSION_TABLE_SALVAGE_SUCCESS	1537
+#define	WT_STAT_CONN_SESSION_TABLE_SALVAGE_SUCCESS	1542
 /*! session: table truncate failed calls */
-#define	WT_STAT_CONN_SESSION_TABLE_TRUNCATE_FAIL	1538
+#define	WT_STAT_CONN_SESSION_TABLE_TRUNCATE_FAIL	1543
 /*! session: table truncate successful calls */
-#define	WT_STAT_CONN_SESSION_TABLE_TRUNCATE_SUCCESS	1539
+#define	WT_STAT_CONN_SESSION_TABLE_TRUNCATE_SUCCESS	1544
 /*! session: table verify failed calls */
-#define	WT_STAT_CONN_SESSION_TABLE_VERIFY_FAIL		1540
+#define	WT_STAT_CONN_SESSION_TABLE_VERIFY_FAIL		1545
 /*! session: table verify successful calls */
-#define	WT_STAT_CONN_SESSION_TABLE_VERIFY_SUCCESS	1541
+#define	WT_STAT_CONN_SESSION_TABLE_VERIFY_SUCCESS	1546
 /*! session: tiered operations dequeued and processed */
-#define	WT_STAT_CONN_TIERED_WORK_UNITS_DEQUEUED		1542
+#define	WT_STAT_CONN_TIERED_WORK_UNITS_DEQUEUED		1547
 /*! session: tiered operations removed without processing */
-#define	WT_STAT_CONN_TIERED_WORK_UNITS_REMOVED		1543
+#define	WT_STAT_CONN_TIERED_WORK_UNITS_REMOVED		1548
 /*! session: tiered operations scheduled */
-#define	WT_STAT_CONN_TIERED_WORK_UNITS_CREATED		1544
+#define	WT_STAT_CONN_TIERED_WORK_UNITS_CREATED		1549
 /*! session: tiered storage local retention time (secs) */
-#define	WT_STAT_CONN_TIERED_RETENTION			1545
+#define	WT_STAT_CONN_TIERED_RETENTION			1550
 /*! thread-state: active filesystem fsync calls */
-#define	WT_STAT_CONN_THREAD_FSYNC_ACTIVE		1546
+#define	WT_STAT_CONN_THREAD_FSYNC_ACTIVE		1551
 /*! thread-state: active filesystem read calls */
-#define	WT_STAT_CONN_THREAD_READ_ACTIVE			1547
+#define	WT_STAT_CONN_THREAD_READ_ACTIVE			1552
 /*! thread-state: active filesystem write calls */
-#define	WT_STAT_CONN_THREAD_WRITE_ACTIVE		1548
+#define	WT_STAT_CONN_THREAD_WRITE_ACTIVE		1553
 /*! thread-yield: application thread time evicting (usecs) */
-#define	WT_STAT_CONN_APPLICATION_EVICT_TIME		1549
+#define	WT_STAT_CONN_APPLICATION_EVICT_TIME		1554
 /*! thread-yield: application thread time waiting for cache (usecs) */
-#define	WT_STAT_CONN_APPLICATION_CACHE_TIME		1550
-=======
-#define	WT_STAT_CONN_REC_TIME_WINDOW_PAGES_STOP_TXN	1496
-/*! reconciliation: records written including a prepare state */
-#define	WT_STAT_CONN_REC_TIME_WINDOW_PREPARED		1497
-/*! reconciliation: records written including a start durable timestamp */
-#define	WT_STAT_CONN_REC_TIME_WINDOW_DURABLE_START_TS	1498
-/*! reconciliation: records written including a start timestamp */
-#define	WT_STAT_CONN_REC_TIME_WINDOW_START_TS		1499
-/*! reconciliation: records written including a start transaction ID */
-#define	WT_STAT_CONN_REC_TIME_WINDOW_START_TXN		1500
-/*! reconciliation: records written including a stop durable timestamp */
-#define	WT_STAT_CONN_REC_TIME_WINDOW_DURABLE_STOP_TS	1501
-/*! reconciliation: records written including a stop timestamp */
-#define	WT_STAT_CONN_REC_TIME_WINDOW_STOP_TS		1502
-/*! reconciliation: records written including a stop transaction ID */
-#define	WT_STAT_CONN_REC_TIME_WINDOW_STOP_TXN		1503
-/*! reconciliation: split bytes currently awaiting free */
-#define	WT_STAT_CONN_REC_SPLIT_STASHED_BYTES		1504
-/*! reconciliation: split objects currently awaiting free */
-#define	WT_STAT_CONN_REC_SPLIT_STASHED_OBJECTS		1505
-/*! session: attempts to remove a local object and the object is in use */
-#define	WT_STAT_CONN_LOCAL_OBJECTS_INUSE		1506
-/*! session: flush_tier failed calls */
-#define	WT_STAT_CONN_FLUSH_TIER_FAIL			1507
-/*! session: flush_tier operation calls */
-#define	WT_STAT_CONN_FLUSH_TIER				1508
-/*! session: flush_tier tables skipped due to no checkpoint */
-#define	WT_STAT_CONN_FLUSH_TIER_SKIPPED			1509
-/*! session: flush_tier tables switched */
-#define	WT_STAT_CONN_FLUSH_TIER_SWITCHED		1510
-/*! session: local objects removed */
-#define	WT_STAT_CONN_LOCAL_OBJECTS_REMOVED		1511
-/*! session: open session count */
-#define	WT_STAT_CONN_SESSION_OPEN			1512
-/*! session: session query timestamp calls */
-#define	WT_STAT_CONN_SESSION_QUERY_TS			1513
-/*! session: table alter failed calls */
-#define	WT_STAT_CONN_SESSION_TABLE_ALTER_FAIL		1514
-/*! session: table alter successful calls */
-#define	WT_STAT_CONN_SESSION_TABLE_ALTER_SUCCESS	1515
-/*! session: table alter triggering checkpoint calls */
-#define	WT_STAT_CONN_SESSION_TABLE_ALTER_TRIGGER_CHECKPOINT	1516
-/*! session: table alter unchanged and skipped */
-#define	WT_STAT_CONN_SESSION_TABLE_ALTER_SKIP		1517
-/*! session: table compact dhandle successful calls */
-#define	WT_STAT_CONN_SESSION_TABLE_COMPACT_DHANDLE_SUCCESS	1518
-/*! session: table compact failed calls */
-#define	WT_STAT_CONN_SESSION_TABLE_COMPACT_FAIL		1519
-/*! session: table compact failed calls due to cache pressure */
-#define	WT_STAT_CONN_SESSION_TABLE_COMPACT_FAIL_CACHE_PRESSURE	1520
-/*! session: table compact running */
-#define	WT_STAT_CONN_SESSION_TABLE_COMPACT_RUNNING	1521
-/*! session: table compact skipped as process would not reduce file size */
-#define	WT_STAT_CONN_SESSION_TABLE_COMPACT_SKIPPED	1522
-/*! session: table compact successful calls */
-#define	WT_STAT_CONN_SESSION_TABLE_COMPACT_SUCCESS	1523
-/*! session: table compact timeout */
-#define	WT_STAT_CONN_SESSION_TABLE_COMPACT_TIMEOUT	1524
-/*! session: table create failed calls */
-#define	WT_STAT_CONN_SESSION_TABLE_CREATE_FAIL		1525
-/*! session: table create successful calls */
-#define	WT_STAT_CONN_SESSION_TABLE_CREATE_SUCCESS	1526
-/*! session: table create with import failed calls */
-#define	WT_STAT_CONN_SESSION_TABLE_CREATE_IMPORT_FAIL	1527
-/*! session: table create with import successful calls */
-#define	WT_STAT_CONN_SESSION_TABLE_CREATE_IMPORT_SUCCESS	1528
-/*! session: table drop failed calls */
-#define	WT_STAT_CONN_SESSION_TABLE_DROP_FAIL		1529
-/*! session: table drop successful calls */
-#define	WT_STAT_CONN_SESSION_TABLE_DROP_SUCCESS		1530
-/*! session: table rename failed calls */
-#define	WT_STAT_CONN_SESSION_TABLE_RENAME_FAIL		1531
-/*! session: table rename successful calls */
-#define	WT_STAT_CONN_SESSION_TABLE_RENAME_SUCCESS	1532
-/*! session: table salvage failed calls */
-#define	WT_STAT_CONN_SESSION_TABLE_SALVAGE_FAIL		1533
-/*! session: table salvage successful calls */
-#define	WT_STAT_CONN_SESSION_TABLE_SALVAGE_SUCCESS	1534
-/*! session: table truncate failed calls */
-#define	WT_STAT_CONN_SESSION_TABLE_TRUNCATE_FAIL	1535
-/*! session: table truncate successful calls */
-#define	WT_STAT_CONN_SESSION_TABLE_TRUNCATE_SUCCESS	1536
-/*! session: table verify failed calls */
-#define	WT_STAT_CONN_SESSION_TABLE_VERIFY_FAIL		1537
-/*! session: table verify successful calls */
-#define	WT_STAT_CONN_SESSION_TABLE_VERIFY_SUCCESS	1538
-/*! session: tiered operations dequeued and processed */
-#define	WT_STAT_CONN_TIERED_WORK_UNITS_DEQUEUED		1539
-/*! session: tiered operations removed without processing */
-#define	WT_STAT_CONN_TIERED_WORK_UNITS_REMOVED		1540
-/*! session: tiered operations scheduled */
-#define	WT_STAT_CONN_TIERED_WORK_UNITS_CREATED		1541
-/*! session: tiered storage local retention time (secs) */
-#define	WT_STAT_CONN_TIERED_RETENTION			1542
-/*! thread-state: active filesystem fsync calls */
-#define	WT_STAT_CONN_THREAD_FSYNC_ACTIVE		1543
-/*! thread-state: active filesystem read calls */
-#define	WT_STAT_CONN_THREAD_READ_ACTIVE			1544
-/*! thread-state: active filesystem write calls */
-#define	WT_STAT_CONN_THREAD_WRITE_ACTIVE		1545
-/*! thread-yield: application thread time evicting (usecs) */
-#define	WT_STAT_CONN_APPLICATION_EVICT_TIME		1546
-/*! thread-yield: application thread time waiting for cache (usecs) */
-#define	WT_STAT_CONN_APPLICATION_CACHE_TIME		1547
->>>>>>> 1dec6860
+#define	WT_STAT_CONN_APPLICATION_CACHE_TIME		1555
 /*!
  * thread-yield: connection close blocked waiting for transaction state
  * stabilization
  */
-<<<<<<< HEAD
-#define	WT_STAT_CONN_TXN_RELEASE_BLOCKED		1551
+#define	WT_STAT_CONN_TXN_RELEASE_BLOCKED		1556
 /*! thread-yield: connection close yielded for lsm manager shutdown */
-#define	WT_STAT_CONN_CONN_CLOSE_BLOCKED_LSM		1552
+#define	WT_STAT_CONN_CONN_CLOSE_BLOCKED_LSM		1557
 /*! thread-yield: data handle lock yielded */
-#define	WT_STAT_CONN_DHANDLE_LOCK_BLOCKED		1553
-=======
-#define	WT_STAT_CONN_TXN_RELEASE_BLOCKED		1548
-/*! thread-yield: connection close yielded for lsm manager shutdown */
-#define	WT_STAT_CONN_CONN_CLOSE_BLOCKED_LSM		1549
-/*! thread-yield: data handle lock yielded */
-#define	WT_STAT_CONN_DHANDLE_LOCK_BLOCKED		1550
->>>>>>> 1dec6860
+#define	WT_STAT_CONN_DHANDLE_LOCK_BLOCKED		1558
 /*!
  * thread-yield: get reference for page index and slot time sleeping
  * (usecs)
  */
-<<<<<<< HEAD
-#define	WT_STAT_CONN_PAGE_INDEX_SLOT_REF_BLOCKED	1554
+#define	WT_STAT_CONN_PAGE_INDEX_SLOT_REF_BLOCKED	1559
 /*! thread-yield: page access yielded due to prepare state change */
-#define	WT_STAT_CONN_PREPARED_TRANSITION_BLOCKED_PAGE	1555
+#define	WT_STAT_CONN_PREPARED_TRANSITION_BLOCKED_PAGE	1560
 /*! thread-yield: page acquire busy blocked */
-#define	WT_STAT_CONN_PAGE_BUSY_BLOCKED			1556
+#define	WT_STAT_CONN_PAGE_BUSY_BLOCKED			1561
 /*! thread-yield: page acquire eviction blocked */
-#define	WT_STAT_CONN_PAGE_FORCIBLE_EVICT_BLOCKED	1557
+#define	WT_STAT_CONN_PAGE_FORCIBLE_EVICT_BLOCKED	1562
 /*! thread-yield: page acquire locked blocked */
-#define	WT_STAT_CONN_PAGE_LOCKED_BLOCKED		1558
+#define	WT_STAT_CONN_PAGE_LOCKED_BLOCKED		1563
 /*! thread-yield: page acquire read blocked */
-#define	WT_STAT_CONN_PAGE_READ_BLOCKED			1559
+#define	WT_STAT_CONN_PAGE_READ_BLOCKED			1564
 /*! thread-yield: page acquire time sleeping (usecs) */
-#define	WT_STAT_CONN_PAGE_SLEEP				1560
-=======
-#define	WT_STAT_CONN_PAGE_INDEX_SLOT_REF_BLOCKED	1551
-/*! thread-yield: page access yielded due to prepare state change */
-#define	WT_STAT_CONN_PREPARED_TRANSITION_BLOCKED_PAGE	1552
-/*! thread-yield: page acquire busy blocked */
-#define	WT_STAT_CONN_PAGE_BUSY_BLOCKED			1553
-/*! thread-yield: page acquire eviction blocked */
-#define	WT_STAT_CONN_PAGE_FORCIBLE_EVICT_BLOCKED	1554
-/*! thread-yield: page acquire locked blocked */
-#define	WT_STAT_CONN_PAGE_LOCKED_BLOCKED		1555
-/*! thread-yield: page acquire read blocked */
-#define	WT_STAT_CONN_PAGE_READ_BLOCKED			1556
-/*! thread-yield: page acquire time sleeping (usecs) */
-#define	WT_STAT_CONN_PAGE_SLEEP				1557
->>>>>>> 1dec6860
+#define	WT_STAT_CONN_PAGE_SLEEP				1565
 /*!
  * thread-yield: page delete rollback time sleeping for state change
  * (usecs)
  */
-<<<<<<< HEAD
-#define	WT_STAT_CONN_PAGE_DEL_ROLLBACK_BLOCKED		1561
+#define	WT_STAT_CONN_PAGE_DEL_ROLLBACK_BLOCKED		1566
 /*! thread-yield: page reconciliation yielded due to child modification */
-#define	WT_STAT_CONN_CHILD_MODIFY_BLOCKED_PAGE		1562
+#define	WT_STAT_CONN_CHILD_MODIFY_BLOCKED_PAGE		1567
 /*! transaction: Number of prepared updates */
-#define	WT_STAT_CONN_TXN_PREPARED_UPDATES		1563
+#define	WT_STAT_CONN_TXN_PREPARED_UPDATES		1568
 /*! transaction: Number of prepared updates committed */
-#define	WT_STAT_CONN_TXN_PREPARED_UPDATES_COMMITTED	1564
+#define	WT_STAT_CONN_TXN_PREPARED_UPDATES_COMMITTED	1569
 /*! transaction: Number of prepared updates repeated on the same key */
-#define	WT_STAT_CONN_TXN_PREPARED_UPDATES_KEY_REPEATED	1565
+#define	WT_STAT_CONN_TXN_PREPARED_UPDATES_KEY_REPEATED	1570
 /*! transaction: Number of prepared updates rolled back */
-#define	WT_STAT_CONN_TXN_PREPARED_UPDATES_ROLLEDBACK	1566
-=======
-#define	WT_STAT_CONN_PAGE_DEL_ROLLBACK_BLOCKED		1558
-/*! thread-yield: page reconciliation yielded due to child modification */
-#define	WT_STAT_CONN_CHILD_MODIFY_BLOCKED_PAGE		1559
-/*! transaction: Number of prepared updates */
-#define	WT_STAT_CONN_TXN_PREPARED_UPDATES		1560
-/*! transaction: Number of prepared updates committed */
-#define	WT_STAT_CONN_TXN_PREPARED_UPDATES_COMMITTED	1561
-/*! transaction: Number of prepared updates repeated on the same key */
-#define	WT_STAT_CONN_TXN_PREPARED_UPDATES_KEY_REPEATED	1562
-/*! transaction: Number of prepared updates rolled back */
-#define	WT_STAT_CONN_TXN_PREPARED_UPDATES_ROLLEDBACK	1563
->>>>>>> 1dec6860
+#define	WT_STAT_CONN_TXN_PREPARED_UPDATES_ROLLEDBACK	1571
 /*!
  * transaction: a reader raced with a prepared transaction commit and
  * skipped an update or updates
  */
-<<<<<<< HEAD
-#define	WT_STAT_CONN_TXN_READ_RACE_PREPARE_COMMIT	1567
+#define	WT_STAT_CONN_TXN_READ_RACE_PREPARE_COMMIT	1572
 /*! transaction: number of times overflow removed value is read */
-#define	WT_STAT_CONN_TXN_READ_OVERFLOW_REMOVE		1568
+#define	WT_STAT_CONN_TXN_READ_OVERFLOW_REMOVE		1573
 /*! transaction: oldest pinned transaction ID rolled back for eviction */
-#define	WT_STAT_CONN_TXN_ROLLBACK_OLDEST_PINNED		1569
+#define	WT_STAT_CONN_TXN_ROLLBACK_OLDEST_PINNED		1574
 /*! transaction: prepared transactions */
-#define	WT_STAT_CONN_TXN_PREPARE			1570
+#define	WT_STAT_CONN_TXN_PREPARE			1575
 /*! transaction: prepared transactions committed */
-#define	WT_STAT_CONN_TXN_PREPARE_COMMIT			1571
+#define	WT_STAT_CONN_TXN_PREPARE_COMMIT			1576
 /*! transaction: prepared transactions currently active */
-#define	WT_STAT_CONN_TXN_PREPARE_ACTIVE			1572
+#define	WT_STAT_CONN_TXN_PREPARE_ACTIVE			1577
 /*! transaction: prepared transactions rolled back */
-#define	WT_STAT_CONN_TXN_PREPARE_ROLLBACK		1573
+#define	WT_STAT_CONN_TXN_PREPARE_ROLLBACK		1578
 /*! transaction: query timestamp calls */
-#define	WT_STAT_CONN_TXN_QUERY_TS			1574
+#define	WT_STAT_CONN_TXN_QUERY_TS			1579
 /*! transaction: race to read prepared update retry */
-#define	WT_STAT_CONN_TXN_READ_RACE_PREPARE_UPDATE	1575
+#define	WT_STAT_CONN_TXN_READ_RACE_PREPARE_UPDATE	1580
 /*! transaction: rollback to stable calls */
-#define	WT_STAT_CONN_TXN_RTS				1576
-=======
-#define	WT_STAT_CONN_TXN_READ_RACE_PREPARE_COMMIT	1564
-/*! transaction: number of times overflow removed value is read */
-#define	WT_STAT_CONN_TXN_READ_OVERFLOW_REMOVE		1565
-/*! transaction: oldest pinned transaction ID rolled back for eviction */
-#define	WT_STAT_CONN_TXN_ROLLBACK_OLDEST_PINNED		1566
-/*! transaction: prepared transactions */
-#define	WT_STAT_CONN_TXN_PREPARE			1567
-/*! transaction: prepared transactions committed */
-#define	WT_STAT_CONN_TXN_PREPARE_COMMIT			1568
-/*! transaction: prepared transactions currently active */
-#define	WT_STAT_CONN_TXN_PREPARE_ACTIVE			1569
-/*! transaction: prepared transactions rolled back */
-#define	WT_STAT_CONN_TXN_PREPARE_ROLLBACK		1570
-/*! transaction: query timestamp calls */
-#define	WT_STAT_CONN_TXN_QUERY_TS			1571
-/*! transaction: race to read prepared update retry */
-#define	WT_STAT_CONN_TXN_READ_RACE_PREPARE_UPDATE	1572
-/*! transaction: rollback to stable calls */
-#define	WT_STAT_CONN_TXN_RTS				1573
->>>>>>> 1dec6860
+#define	WT_STAT_CONN_TXN_RTS				1581
 /*!
  * transaction: rollback to stable history store keys that would have
  * been swept in non-dryrun mode
  */
-<<<<<<< HEAD
-#define	WT_STAT_CONN_TXN_RTS_SWEEP_HS_KEYS_DRYRUN	1577
-=======
-#define	WT_STAT_CONN_TXN_RTS_SWEEP_HS_KEYS_DRYRUN	1574
->>>>>>> 1dec6860
+#define	WT_STAT_CONN_TXN_RTS_SWEEP_HS_KEYS_DRYRUN	1582
 /*!
  * transaction: rollback to stable history store records with stop
  * timestamps older than newer records
  */
-<<<<<<< HEAD
-#define	WT_STAT_CONN_TXN_RTS_HS_STOP_OLDER_THAN_NEWER_START	1578
+#define	WT_STAT_CONN_TXN_RTS_HS_STOP_OLDER_THAN_NEWER_START	1583
 /*! transaction: rollback to stable inconsistent checkpoint */
-#define	WT_STAT_CONN_TXN_RTS_INCONSISTENT_CKPT		1579
+#define	WT_STAT_CONN_TXN_RTS_INCONSISTENT_CKPT		1584
 /*! transaction: rollback to stable keys removed */
-#define	WT_STAT_CONN_TXN_RTS_KEYS_REMOVED		1580
+#define	WT_STAT_CONN_TXN_RTS_KEYS_REMOVED		1585
 /*! transaction: rollback to stable keys restored */
-#define	WT_STAT_CONN_TXN_RTS_KEYS_RESTORED		1581
-=======
-#define	WT_STAT_CONN_TXN_RTS_HS_STOP_OLDER_THAN_NEWER_START	1575
-/*! transaction: rollback to stable inconsistent checkpoint */
-#define	WT_STAT_CONN_TXN_RTS_INCONSISTENT_CKPT		1576
-/*! transaction: rollback to stable keys removed */
-#define	WT_STAT_CONN_TXN_RTS_KEYS_REMOVED		1577
-/*! transaction: rollback to stable keys restored */
-#define	WT_STAT_CONN_TXN_RTS_KEYS_RESTORED		1578
->>>>>>> 1dec6860
+#define	WT_STAT_CONN_TXN_RTS_KEYS_RESTORED		1586
 /*!
  * transaction: rollback to stable keys that would have been removed in
  * non-dryrun mode
  */
-<<<<<<< HEAD
-#define	WT_STAT_CONN_TXN_RTS_KEYS_REMOVED_DRYRUN	1582
-=======
-#define	WT_STAT_CONN_TXN_RTS_KEYS_REMOVED_DRYRUN	1579
->>>>>>> 1dec6860
+#define	WT_STAT_CONN_TXN_RTS_KEYS_REMOVED_DRYRUN	1587
 /*!
  * transaction: rollback to stable keys that would have been restored in
  * non-dryrun mode
  */
-<<<<<<< HEAD
-#define	WT_STAT_CONN_TXN_RTS_KEYS_RESTORED_DRYRUN	1583
+#define	WT_STAT_CONN_TXN_RTS_KEYS_RESTORED_DRYRUN	1588
 /*! transaction: rollback to stable pages visited */
-#define	WT_STAT_CONN_TXN_RTS_PAGES_VISITED		1584
+#define	WT_STAT_CONN_TXN_RTS_PAGES_VISITED		1589
 /*! transaction: rollback to stable restored tombstones from history store */
-#define	WT_STAT_CONN_TXN_RTS_HS_RESTORE_TOMBSTONES	1585
+#define	WT_STAT_CONN_TXN_RTS_HS_RESTORE_TOMBSTONES	1590
 /*! transaction: rollback to stable restored updates from history store */
-#define	WT_STAT_CONN_TXN_RTS_HS_RESTORE_UPDATES		1586
+#define	WT_STAT_CONN_TXN_RTS_HS_RESTORE_UPDATES		1591
 /*! transaction: rollback to stable skipping delete rle */
-#define	WT_STAT_CONN_TXN_RTS_DELETE_RLE_SKIPPED		1587
+#define	WT_STAT_CONN_TXN_RTS_DELETE_RLE_SKIPPED		1592
 /*! transaction: rollback to stable skipping stable rle */
-#define	WT_STAT_CONN_TXN_RTS_STABLE_RLE_SKIPPED		1588
+#define	WT_STAT_CONN_TXN_RTS_STABLE_RLE_SKIPPED		1593
 /*! transaction: rollback to stable sweeping history store keys */
-#define	WT_STAT_CONN_TXN_RTS_SWEEP_HS_KEYS		1589
-=======
-#define	WT_STAT_CONN_TXN_RTS_KEYS_RESTORED_DRYRUN	1580
-/*! transaction: rollback to stable pages visited */
-#define	WT_STAT_CONN_TXN_RTS_PAGES_VISITED		1581
-/*! transaction: rollback to stable restored tombstones from history store */
-#define	WT_STAT_CONN_TXN_RTS_HS_RESTORE_TOMBSTONES	1582
-/*! transaction: rollback to stable restored updates from history store */
-#define	WT_STAT_CONN_TXN_RTS_HS_RESTORE_UPDATES		1583
-/*! transaction: rollback to stable skipping delete rle */
-#define	WT_STAT_CONN_TXN_RTS_DELETE_RLE_SKIPPED		1584
-/*! transaction: rollback to stable skipping stable rle */
-#define	WT_STAT_CONN_TXN_RTS_STABLE_RLE_SKIPPED		1585
-/*! transaction: rollback to stable sweeping history store keys */
-#define	WT_STAT_CONN_TXN_RTS_SWEEP_HS_KEYS		1586
->>>>>>> 1dec6860
+#define	WT_STAT_CONN_TXN_RTS_SWEEP_HS_KEYS		1594
 /*!
  * transaction: rollback to stable tombstones from history store that
  * would have been restored in non-dryrun mode
  */
-<<<<<<< HEAD
-#define	WT_STAT_CONN_TXN_RTS_HS_RESTORE_TOMBSTONES_DRYRUN	1590
+#define	WT_STAT_CONN_TXN_RTS_HS_RESTORE_TOMBSTONES_DRYRUN	1595
 /*! transaction: rollback to stable tree walk skipping pages */
-#define	WT_STAT_CONN_TXN_RTS_TREE_WALK_SKIP_PAGES	1591
+#define	WT_STAT_CONN_TXN_RTS_TREE_WALK_SKIP_PAGES	1596
 /*! transaction: rollback to stable updates aborted */
-#define	WT_STAT_CONN_TXN_RTS_UPD_ABORTED		1592
-=======
-#define	WT_STAT_CONN_TXN_RTS_HS_RESTORE_TOMBSTONES_DRYRUN	1587
-/*! transaction: rollback to stable tree walk skipping pages */
-#define	WT_STAT_CONN_TXN_RTS_TREE_WALK_SKIP_PAGES	1588
-/*! transaction: rollback to stable updates aborted */
-#define	WT_STAT_CONN_TXN_RTS_UPD_ABORTED		1589
->>>>>>> 1dec6860
+#define	WT_STAT_CONN_TXN_RTS_UPD_ABORTED		1597
 /*!
  * transaction: rollback to stable updates from history store that would
  * have been restored in non-dryrun mode
  */
-<<<<<<< HEAD
-#define	WT_STAT_CONN_TXN_RTS_HS_RESTORE_UPDATES_DRYRUN	1593
+#define	WT_STAT_CONN_TXN_RTS_HS_RESTORE_UPDATES_DRYRUN	1598
 /*! transaction: rollback to stable updates removed from history store */
-#define	WT_STAT_CONN_TXN_RTS_HS_REMOVED			1594
-=======
-#define	WT_STAT_CONN_TXN_RTS_HS_RESTORE_UPDATES_DRYRUN	1590
-/*! transaction: rollback to stable updates removed from history store */
-#define	WT_STAT_CONN_TXN_RTS_HS_REMOVED			1591
->>>>>>> 1dec6860
+#define	WT_STAT_CONN_TXN_RTS_HS_REMOVED			1599
 /*!
  * transaction: rollback to stable updates that would have been aborted
  * in non-dryrun mode
  */
-<<<<<<< HEAD
-#define	WT_STAT_CONN_TXN_RTS_UPD_ABORTED_DRYRUN		1595
-=======
-#define	WT_STAT_CONN_TXN_RTS_UPD_ABORTED_DRYRUN		1592
->>>>>>> 1dec6860
+#define	WT_STAT_CONN_TXN_RTS_UPD_ABORTED_DRYRUN		1600
 /*!
  * transaction: rollback to stable updates that would have been removed
  * from history store in non-dryrun mode
  */
-<<<<<<< HEAD
-#define	WT_STAT_CONN_TXN_RTS_HS_REMOVED_DRYRUN		1596
+#define	WT_STAT_CONN_TXN_RTS_HS_REMOVED_DRYRUN		1601
 /*! transaction: sessions scanned in each walk of concurrent sessions */
-#define	WT_STAT_CONN_TXN_SESSIONS_WALKED		1597
+#define	WT_STAT_CONN_TXN_SESSIONS_WALKED		1602
 /*! transaction: set timestamp calls */
-#define	WT_STAT_CONN_TXN_SET_TS				1598
+#define	WT_STAT_CONN_TXN_SET_TS				1603
 /*! transaction: set timestamp durable calls */
-#define	WT_STAT_CONN_TXN_SET_TS_DURABLE			1599
+#define	WT_STAT_CONN_TXN_SET_TS_DURABLE			1604
 /*! transaction: set timestamp durable updates */
-#define	WT_STAT_CONN_TXN_SET_TS_DURABLE_UPD		1600
+#define	WT_STAT_CONN_TXN_SET_TS_DURABLE_UPD		1605
 /*! transaction: set timestamp oldest calls */
-#define	WT_STAT_CONN_TXN_SET_TS_OLDEST			1601
+#define	WT_STAT_CONN_TXN_SET_TS_OLDEST			1606
 /*! transaction: set timestamp oldest updates */
-#define	WT_STAT_CONN_TXN_SET_TS_OLDEST_UPD		1602
+#define	WT_STAT_CONN_TXN_SET_TS_OLDEST_UPD		1607
 /*! transaction: set timestamp stable calls */
-#define	WT_STAT_CONN_TXN_SET_TS_STABLE			1603
+#define	WT_STAT_CONN_TXN_SET_TS_STABLE			1608
 /*! transaction: set timestamp stable updates */
-#define	WT_STAT_CONN_TXN_SET_TS_STABLE_UPD		1604
+#define	WT_STAT_CONN_TXN_SET_TS_STABLE_UPD		1609
 /*! transaction: transaction begins */
-#define	WT_STAT_CONN_TXN_BEGIN				1605
-=======
-#define	WT_STAT_CONN_TXN_RTS_HS_REMOVED_DRYRUN		1593
-/*! transaction: sessions scanned in each walk of concurrent sessions */
-#define	WT_STAT_CONN_TXN_SESSIONS_WALKED		1594
-/*! transaction: set timestamp calls */
-#define	WT_STAT_CONN_TXN_SET_TS				1595
-/*! transaction: set timestamp durable calls */
-#define	WT_STAT_CONN_TXN_SET_TS_DURABLE			1596
-/*! transaction: set timestamp durable updates */
-#define	WT_STAT_CONN_TXN_SET_TS_DURABLE_UPD		1597
-/*! transaction: set timestamp oldest calls */
-#define	WT_STAT_CONN_TXN_SET_TS_OLDEST			1598
-/*! transaction: set timestamp oldest updates */
-#define	WT_STAT_CONN_TXN_SET_TS_OLDEST_UPD		1599
-/*! transaction: set timestamp stable calls */
-#define	WT_STAT_CONN_TXN_SET_TS_STABLE			1600
-/*! transaction: set timestamp stable updates */
-#define	WT_STAT_CONN_TXN_SET_TS_STABLE_UPD		1601
-/*! transaction: transaction begins */
-#define	WT_STAT_CONN_TXN_BEGIN				1602
->>>>>>> 1dec6860
+#define	WT_STAT_CONN_TXN_BEGIN				1610
 /*!
  * transaction: transaction checkpoint history store file duration
  * (usecs)
  */
-<<<<<<< HEAD
-#define	WT_STAT_CONN_TXN_HS_CKPT_DURATION		1606
+#define	WT_STAT_CONN_TXN_HS_CKPT_DURATION		1611
 /*! transaction: transaction range of IDs currently pinned */
-#define	WT_STAT_CONN_TXN_PINNED_RANGE			1607
+#define	WT_STAT_CONN_TXN_PINNED_RANGE			1612
 /*! transaction: transaction range of IDs currently pinned by a checkpoint */
-#define	WT_STAT_CONN_TXN_PINNED_CHECKPOINT_RANGE	1608
+#define	WT_STAT_CONN_TXN_PINNED_CHECKPOINT_RANGE	1613
 /*! transaction: transaction range of timestamps currently pinned */
-#define	WT_STAT_CONN_TXN_PINNED_TIMESTAMP		1609
+#define	WT_STAT_CONN_TXN_PINNED_TIMESTAMP		1614
 /*! transaction: transaction range of timestamps pinned by a checkpoint */
-#define	WT_STAT_CONN_TXN_PINNED_TIMESTAMP_CHECKPOINT	1610
-=======
-#define	WT_STAT_CONN_TXN_HS_CKPT_DURATION		1603
-/*! transaction: transaction range of IDs currently pinned */
-#define	WT_STAT_CONN_TXN_PINNED_RANGE			1604
-/*! transaction: transaction range of IDs currently pinned by a checkpoint */
-#define	WT_STAT_CONN_TXN_PINNED_CHECKPOINT_RANGE	1605
-/*! transaction: transaction range of timestamps currently pinned */
-#define	WT_STAT_CONN_TXN_PINNED_TIMESTAMP		1606
-/*! transaction: transaction range of timestamps pinned by a checkpoint */
-#define	WT_STAT_CONN_TXN_PINNED_TIMESTAMP_CHECKPOINT	1607
->>>>>>> 1dec6860
+#define	WT_STAT_CONN_TXN_PINNED_TIMESTAMP_CHECKPOINT	1615
 /*!
  * transaction: transaction range of timestamps pinned by the oldest
  * active read timestamp
  */
-<<<<<<< HEAD
-#define	WT_STAT_CONN_TXN_PINNED_TIMESTAMP_READER	1611
-=======
-#define	WT_STAT_CONN_TXN_PINNED_TIMESTAMP_READER	1608
->>>>>>> 1dec6860
+#define	WT_STAT_CONN_TXN_PINNED_TIMESTAMP_READER	1616
 /*!
  * transaction: transaction range of timestamps pinned by the oldest
  * timestamp
  */
-<<<<<<< HEAD
-#define	WT_STAT_CONN_TXN_PINNED_TIMESTAMP_OLDEST	1612
+#define	WT_STAT_CONN_TXN_PINNED_TIMESTAMP_OLDEST	1617
 /*! transaction: transaction read timestamp of the oldest active reader */
-#define	WT_STAT_CONN_TXN_TIMESTAMP_OLDEST_ACTIVE_READ	1613
+#define	WT_STAT_CONN_TXN_TIMESTAMP_OLDEST_ACTIVE_READ	1618
 /*! transaction: transaction rollback to stable currently running */
-#define	WT_STAT_CONN_TXN_ROLLBACK_TO_STABLE_RUNNING	1614
+#define	WT_STAT_CONN_TXN_ROLLBACK_TO_STABLE_RUNNING	1619
 /*! transaction: transaction walk of concurrent sessions */
-#define	WT_STAT_CONN_TXN_WALK_SESSIONS			1615
+#define	WT_STAT_CONN_TXN_WALK_SESSIONS			1620
 /*! transaction: transactions committed */
-#define	WT_STAT_CONN_TXN_COMMIT				1616
+#define	WT_STAT_CONN_TXN_COMMIT				1621
 /*! transaction: transactions rolled back */
-#define	WT_STAT_CONN_TXN_ROLLBACK			1617
+#define	WT_STAT_CONN_TXN_ROLLBACK			1622
 /*! transaction: update conflicts */
-#define	WT_STAT_CONN_TXN_UPDATE_CONFLICT		1618
-=======
-#define	WT_STAT_CONN_TXN_PINNED_TIMESTAMP_OLDEST	1609
-/*! transaction: transaction read timestamp of the oldest active reader */
-#define	WT_STAT_CONN_TXN_TIMESTAMP_OLDEST_ACTIVE_READ	1610
-/*! transaction: transaction rollback to stable currently running */
-#define	WT_STAT_CONN_TXN_ROLLBACK_TO_STABLE_RUNNING	1611
-/*! transaction: transaction walk of concurrent sessions */
-#define	WT_STAT_CONN_TXN_WALK_SESSIONS			1612
-/*! transaction: transactions committed */
-#define	WT_STAT_CONN_TXN_COMMIT				1613
-/*! transaction: transactions rolled back */
-#define	WT_STAT_CONN_TXN_ROLLBACK			1614
-/*! transaction: update conflicts */
-#define	WT_STAT_CONN_TXN_UPDATE_CONFLICT		1615
->>>>>>> 1dec6860
+#define	WT_STAT_CONN_TXN_UPDATE_CONFLICT		1623
 
 /*!
  * @}
