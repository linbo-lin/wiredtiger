--- conflicted
+++ resolved
@@ -1442,23 +1442,14 @@
  * @config{&nbsp;&nbsp;&nbsp;&nbsp;archive, automatically
  * archive unneeded log files., a boolean flag; default \c true.}
  * @config{&nbsp;&nbsp;&nbsp;&nbsp;enabled, enable logging subsystem., a boolean
-<<<<<<< HEAD
- * flag; default \c true.}
- * @config{&nbsp;&nbsp;&nbsp;&nbsp;file_max, the maximum
- * size of log files., an integer between 100KB and 2GB; default \c 100MB.}
- * @config{&nbsp;&nbsp;&nbsp;&nbsp;path, the path to a directory into which the
- * log files are written.  If the value is not an absolute path name\, the files
- * are created relative to the database home., a string; default \c "".}
-=======
  * flag; default \c false.}
  * @config{&nbsp;&nbsp;&nbsp;&nbsp;file_max, the
- * maximum size of the log file., an integer between 1MB and 2GB; default \c
+ * maximum size of log files., an integer between 100KB and 2GB; default \c
  * 100MB.}
  * @config{&nbsp;&nbsp;&nbsp;&nbsp;path, the path to a directory into
  * which the log files are written.  If the value is not an absolute path name\,
  * the files are created relative to the database home., a string; default \c
  * "".}
->>>>>>> 4107ba08
  * @config{ ),,}
  * @config{lsm_merge, merge LSM chunks where possible., a boolean flag; default
  * \c true.}
