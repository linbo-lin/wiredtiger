--- conflicted
+++ resolved
@@ -71,17 +71,12 @@
 	uint64_t cp_saved_evict;	/* Evict count from last pass */
 	uint64_t cp_current_evict;	/* Evict count from current pass */
 	uint32_t cp_skip_count;		/* Post change stabilization */
-<<<<<<< HEAD
-
-	uint32_t disabled_eviction;	/* Disabled clean / dirty eviction */
 
 	/*
 	 * Flags.
 	 */
 #define	WT_EVICT_FORCE_PASS	0x01	/* Ignore the eviction trigger */
 	uint32_t flags;
-=======
->>>>>>> bb6ea94a
 };
 
 /*
