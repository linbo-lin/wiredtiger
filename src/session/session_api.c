--- conflicted
+++ resolved
@@ -546,14 +546,7 @@
 	if (i >= conn->session_cnt)	/* Defend against off-by-one errors. */
 		conn->session_cnt = i + 1;
 
-<<<<<<< HEAD
-	/* Session entries are re-used, clear the old contents. */
-	WT_CLEAR(*session_ret);
-	session_ret->id = slot;
-
-	WT_ERR(__wt_cond_alloc(session, "session", 1, &session_ret->cond));
-=======
->>>>>>> 8e0bafa0
+	session_ret->id = i;
 	session_ret->iface = stds;
 	session_ret->iface.connection = &conn->iface;
 
