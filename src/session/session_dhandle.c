--- conflicted
+++ resolved
@@ -729,43 +729,27 @@
 {
     WT_DECL_RET;
     WT_DATA_HANDLE *dhandle;
-    int ret2;
-
-    if (!(WT_IS_INT_FILE(uri)))
-        ret2 = __wt_conn_dhandle_store_search(session, uri, &dhandle);
+
     WT_WITH_HANDLE_LIST_READ_LOCK(session,
       if ((ret = __wt_conn_dhandle_find(session, uri, checkpoint)) == 0)
         WT_DHANDLE_ACQUIRE(session->dhandle));
 
     if (ret == 0 && !(WT_IS_INT_FILE(uri))) {
-<<<<<<< HEAD
-        WT_DATA_HANDLE *dhandle;
-        ret = __wt_conn_dhandle_store_ensure_session(session, uri);
         WT_WITH_HANDLE_LIST_READ_LOCK(session, ret = __wt_conn_dhandle_store_search(session, uri, &dhandle));
         if (ret != 0 || dhandle != session->dhandle) {
-=======
-        if (ret2 != 0 || dhandle != session->dhandle) {
->>>>>>> 8e73805e
             __wt_verbose_notice(session, WT_VERB_DHANDLE,
-              "error: Ret:%d dhandle:%p, session->dhandle:%p", ret2, dhandle, session->dhandle);
-        }
-        WT_ASSERT(session, ret2 == 0 && dhandle == session->dhandle);
+              "error: Ret:%d dhandle:%p, session->dhandle:%p", ret, dhandle, session->dhandle);
+        }
+        WT_ASSERT(session, ret == 0 && dhandle == session->dhandle);
     }
 
     if (ret != WT_NOTFOUND)
         return (ret);
 
-    if (WT_STREQ(uri, "table:test00001"))
-        __wt_verbose_notice(session, WT_VERB_DHANDLE,
-              "testinggg %s", "hello");  
     ret = __wt_conn_dhandle_store_ensure_session(session, uri);
     WT_WITH_HANDLE_LIST_WRITE_LOCK(session,
-      if ((ret = __wt_conn_dhandle_alloc(session, uri, checkpoint)) == 0)
+      if ((ret = __wt_conn_dhandle_alloc(session, uri, checkpoint)) == 0 && (ret = __wt_conn_dhandle_store_insert(session, session->dhandle)) == 0) 
         WT_DHANDLE_ACQUIRE(session->dhandle));
-    if (ret == 0) {
-        ret = __wt_conn_dhandle_store_insert(session, session->dhandle);
-        WT_ASSERT(session, ret == 0);
-    }
 
     return (ret);
 }
