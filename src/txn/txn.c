--- conflicted
+++ resolved
@@ -623,18 +623,8 @@
 }
 
 /*
-<<<<<<< HEAD
- * __txn_resolve_prepared_op --
- *     Resolve a transaction's operations indirect references. In case of prepared transactions, the
- *     prepared updates could be evicted using the history store mechanism. Transaction operations
- *     referring to these prepared updates would be referring to them using indirect references (i.e
- *     keys/recnos), which need to be resolved as part of that transaction commit/rollback. If no
- *     updates are resolved throw an error. Increment resolved update count for each resolved update
- *     count we locate.
-=======
  * __txn_search_prepared_op --
  *     Search for an operation's prepared update.
->>>>>>> 0240a87f
  */
 static int
 __txn_search_prepared_op(
@@ -797,32 +787,6 @@
      * Error on any valid update structures for the same key that are at a later timestamp or use
      * timestamps inconsistently.
      */
-<<<<<<< HEAD
-    for (i = 0, op = txn->mod; i < txn->mod_count; i++, op++)
-        if (op->type == WT_TXN_OP_BASIC_COL || op->type == WT_TXN_OP_BASIC_ROW) {
-            /*
-             * Search for prepared updates, so that they will be restored, if moved to the history
-             * store.
-             */
-            if (F_ISSET(txn, WT_TXN_PREPARE)) {
-                WT_RET(__wt_open_cursor(
-                  session, op->btree->dhandle->name, NULL, open_cursor_cfg, &cursor));
-                F_CLR(txn, WT_TXN_PREPARE);
-                if (op->type == WT_TXN_OP_BASIC_ROW)
-                    __wt_cursor_set_raw_key(cursor, &op->u.op_row.key);
-                else
-                    ((WT_CURSOR_BTREE *)cursor)->iface.recno = op->u.op_col.recno;
-                F_SET(txn, WT_TXN_PREPARE);
-                WT_WITH_BTREE(session, op->btree,
-                  ret = __wt_btcur_search_uncommitted((WT_CURSOR_BTREE *)cursor, &upd));
-                if (ret != 0)
-                    WT_RET_MSG(session, EINVAL, "prepared update restore failed");
-            } else
-                upd = op->u.op_upd;
-
-            WT_ASSERT(session, upd != NULL);
-            op_timestamp = upd->start_ts;
-=======
     for (i = 0, op = txn->mod; i < txn->mod_count; i++, op++) {
         switch (op->type) {
         case WT_TXN_OP_BASIC_COL:
@@ -836,7 +800,6 @@
         case WT_TXN_OP_TRUNCATE_ROW:
             continue;
         }
->>>>>>> 0240a87f
 
         /* Search for prepared updates, so that they will be restored, if moved to lookaside. */
         if (F_ISSET(txn, WT_TXN_PREPARE))
