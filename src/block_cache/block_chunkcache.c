--- conflicted
+++ resolved
@@ -560,11 +560,8 @@
     remains_to_read = size;
     retries = 0;
     sleep_usec = WT_THOUSAND;
-<<<<<<< HEAD
     *cache_hit = false;
-=======
     object_name = NULL;
->>>>>>> 4fa18e4f
 
     if (!F_ISSET(chunkcache, WT_CHUNKCACHE_CONFIGURED))
         return (ENOTSUP);
@@ -573,16 +570,14 @@
       (char *)block->name, objectid, offset, size);
     WT_STAT_CONN_INCR(session, chunk_cache_lookups);
 
-<<<<<<< HEAD
     /* Only cache read-only tiered objects. */
     if (!block->readonly) {
         __wt_verbose(session, WT_VERB_CHUNKCACHE, "%s", "get: not readonly, not caching.");
         return (0);
     }
-=======
+
     WT_RET(
       __wt_tiered_name(session, session->dhandle, 0, WT_TIERED_NAME_SKIP_PREFIX, &object_name));
->>>>>>> 4fa18e4f
 
     /* A block may span two (or more) chunks. Loop until we have read all the data. */
     while (remains_to_read > 0) {
