--- conflicted
+++ resolved
@@ -43,7 +43,6 @@
 	"btree: pages rewritten by compaction",
 	"btree: row-store internal pages",
 	"btree: row-store leaf pages",
-	"cache: bytes currently in the cache",
 	"cache: bytes read into cache",
 	"cache: bytes written from cache",
 	"cache: checkpoint blocked page eviction",
@@ -174,7 +173,6 @@
 	stats->btree_compact_rewrite = 0;
 	stats->btree_row_internal = 0;
 	stats->btree_row_leaf = 0;
-		/* not clearing cache_bytes_inuse */
 	stats->cache_bytes_read = 0;
 	stats->cache_bytes_write = 0;
 	stats->cache_eviction_checkpoint = 0;
@@ -302,7 +300,6 @@
 	to->btree_compact_rewrite += from->btree_compact_rewrite;
 	to->btree_row_internal += from->btree_row_internal;
 	to->btree_row_leaf += from->btree_row_leaf;
-	to->cache_bytes_inuse += from->cache_bytes_inuse;
 	to->cache_bytes_read += from->cache_bytes_read;
 	to->cache_bytes_write += from->cache_bytes_write;
 	to->cache_eviction_checkpoint += from->cache_eviction_checkpoint;
@@ -436,7 +433,6 @@
 	    WT_STAT_READ(from, btree_compact_rewrite);
 	to->btree_row_internal += WT_STAT_READ(from, btree_row_internal);
 	to->btree_row_leaf += WT_STAT_READ(from, btree_row_leaf);
-	to->cache_bytes_inuse += WT_STAT_READ(from, cache_bytes_inuse);
 	to->cache_bytes_read += WT_STAT_READ(from, cache_bytes_read);
 	to->cache_bytes_write += WT_STAT_READ(from, cache_bytes_write);
 	to->cache_eviction_checkpoint +=
@@ -592,10 +588,7 @@
 	"cache: pages queued for urgent eviction",
 	"cache: pages read into cache",
 	"cache: pages read into cache requiring lookaside entries",
-<<<<<<< HEAD
-=======
 	"cache: pages requested from the cache",
->>>>>>> d8fb874f
 	"cache: pages seen by eviction walk",
 	"cache: pages selected for eviction unable to be evicted",
 	"cache: pages walked for eviction",
@@ -817,10 +810,7 @@
 	stats->cache_eviction_pages_queued_oldest = 0;
 	stats->cache_read = 0;
 	stats->cache_read_lookaside = 0;
-<<<<<<< HEAD
-=======
 	stats->cache_pages_requested = 0;
->>>>>>> d8fb874f
 	stats->cache_eviction_pages_seen = 0;
 	stats->cache_eviction_fail = 0;
 	stats->cache_eviction_walk = 0;
@@ -1064,11 +1054,8 @@
 	    WT_STAT_READ(from, cache_eviction_pages_queued_oldest);
 	to->cache_read += WT_STAT_READ(from, cache_read);
 	to->cache_read_lookaside += WT_STAT_READ(from, cache_read_lookaside);
-<<<<<<< HEAD
-=======
 	to->cache_pages_requested +=
 	    WT_STAT_READ(from, cache_pages_requested);
->>>>>>> d8fb874f
 	to->cache_eviction_pages_seen +=
 	    WT_STAT_READ(from, cache_eviction_pages_seen);
 	to->cache_eviction_fail += WT_STAT_READ(from, cache_eviction_fail);
