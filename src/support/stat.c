/* DO NOT EDIT: automatically built by dist/stat.py. */

#include "wt_internal.h"

static const char *const __stats_dsrc_desc[] = {
  "LSM: bloom filter false positives",
  "LSM: bloom filter hits",
  "LSM: bloom filter misses",
  "LSM: bloom filter pages evicted from cache",
  "LSM: bloom filter pages read into cache",
  "LSM: bloom filters in the LSM tree",
  "LSM: chunks in the LSM tree",
  "LSM: highest merge generation in the LSM tree",
  "LSM: queries that could have benefited from a Bloom filter that did not exist",
  "LSM: sleep for LSM checkpoint throttle",
  "LSM: sleep for LSM merge throttle",
  "LSM: total size of bloom filters",
  "block-manager: allocations requiring file extension",
  "block-manager: blocks allocated",
  "block-manager: blocks freed",
  "block-manager: checkpoint size",
  "block-manager: file allocation unit size",
  "block-manager: file bytes available for reuse",
  "block-manager: file magic number",
  "block-manager: file major version number",
  "block-manager: file size in bytes",
  "block-manager: minor version number",
  "btree: btree checkpoint generation",
  "btree: btree clean tree checkpoint expiration time",
  "btree: column-store fixed-size leaf pages",
  "btree: column-store internal pages",
  "btree: column-store variable-size RLE encoded values",
  "btree: column-store variable-size deleted values",
  "btree: column-store variable-size leaf pages",
  "btree: fixed-record size",
  "btree: maximum internal page key size",
  "btree: maximum internal page size",
  "btree: maximum leaf page key size",
  "btree: maximum leaf page size",
  "btree: maximum leaf page value size",
  "btree: maximum tree depth",
  "btree: number of key/value pairs",
  "btree: overflow pages",
  "btree: pages rewritten by compaction",
  "btree: row-store empty values",
  "btree: row-store internal pages",
  "btree: row-store leaf pages",
  "cache: bytes currently in the cache",
  "cache: bytes dirty in the cache cumulative",
  "cache: bytes read into cache",
  "cache: bytes written from cache",
  "cache: checkpoint blocked page eviction",
  "cache: checkpoint of history store file blocked non-history store page eviction",
  "cache: data source pages selected for eviction unable to be evicted",
  "cache: eviction walk passes of a file",
  "cache: eviction walk target pages histogram - 0-9",
  "cache: eviction walk target pages histogram - 10-31",
  "cache: eviction walk target pages histogram - 128 and higher",
  "cache: eviction walk target pages histogram - 32-63",
  "cache: eviction walk target pages histogram - 64-128",
  "cache: eviction walk target pages reduced due to history store cache pressure",
  "cache: eviction walks abandoned",
  "cache: eviction walks gave up because they restarted their walk twice",
  "cache: eviction walks gave up because they saw too many pages and found no candidates",
  "cache: eviction walks gave up because they saw too many pages and found too few candidates",
  "cache: eviction walks reached end of tree",
  "cache: eviction walks restarted",
  "cache: eviction walks started from root of tree",
  "cache: eviction walks started from saved location in tree",
  "cache: hazard pointer blocked page eviction",
  "cache: history store table insert calls",
  "cache: history store table insert calls that returned restart",
  "cache: history store table out-of-order resolved updates that lose their durable timestamp",
  "cache: history store table out-of-order updates that were fixed up by reinserting with the "
  "fixed timestamp",
  "cache: history store table reads",
  "cache: history store table reads missed",
  "cache: history store table reads requiring squashed modifies",
  "cache: history store table truncation by rollback to stable to remove an unstable update",
  "cache: history store table truncation by rollback to stable to remove an update",
  "cache: history store table truncation to remove an update",
  "cache: history store table truncation to remove range of updates due to key being removed from "
  "the data page during reconciliation",
  "cache: history store table truncation to remove range of updates due to out-of-order timestamp "
  "update on data page",
  "cache: history store table writes requiring squashed modifies",
  "cache: in-memory page passed criteria to be split",
  "cache: in-memory page splits",
  "cache: internal pages evicted",
  "cache: internal pages split during eviction",
  "cache: leaf pages split during eviction",
  "cache: modified pages evicted",
  "cache: overflow pages read into cache",
  "cache: page split during eviction deepened the tree",
  "cache: page written requiring history store records",
  "cache: pages read into cache",
  "cache: pages read into cache after truncate",
  "cache: pages read into cache after truncate in prepare state",
  "cache: pages requested from the cache",
  "cache: pages seen by eviction walk",
  "cache: pages written from cache",
  "cache: pages written requiring in-memory restoration",
  "cache: tracked dirty bytes in the cache",
  "cache: unmodified pages evicted",
  "cache_walk: Average difference between current eviction generation when the page was last "
  "considered",
  "cache_walk: Average on-disk page image size seen",
  "cache_walk: Average time in cache for pages that have been visited by the eviction server",
  "cache_walk: Average time in cache for pages that have not been visited by the eviction server",
  "cache_walk: Clean pages currently in cache",
  "cache_walk: Current eviction generation",
  "cache_walk: Dirty pages currently in cache",
  "cache_walk: Entries in the root page",
  "cache_walk: Internal pages currently in cache",
  "cache_walk: Leaf pages currently in cache",
  "cache_walk: Maximum difference between current eviction generation when the page was last "
  "considered",
  "cache_walk: Maximum page size seen",
  "cache_walk: Minimum on-disk page image size seen",
  "cache_walk: Number of pages never visited by eviction server",
  "cache_walk: On-disk page image sizes smaller than a single allocation unit",
  "cache_walk: Pages created in memory and never written",
  "cache_walk: Pages currently queued for eviction",
  "cache_walk: Pages that could not be queued for eviction",
  "cache_walk: Refs skipped during cache traversal",
  "cache_walk: Size of the root page",
  "cache_walk: Total number of pages currently in cache",
  "checkpoint-cleanup: pages added for eviction",
  "checkpoint-cleanup: pages removed",
  "checkpoint-cleanup: pages skipped during tree walk",
  "checkpoint-cleanup: pages visited",
  "compression: compressed page maximum internal page size prior to compression",
  "compression: compressed page maximum leaf page size prior to compression ",
  "compression: compressed pages read",
  "compression: compressed pages written",
  "compression: page written failed to compress",
  "compression: page written was too small to compress",
  "cursor: Total number of entries skipped by cursor next calls",
  "cursor: Total number of entries skipped by cursor prev calls",
  "cursor: Total number of entries skipped to position the history store cursor",
  "cursor: Total number of pages skipped without reading by cursor next calls",
  "cursor: Total number of pages skipped without reading by cursor prev calls",
  "cursor: Total number of times a search near has exited due to prefix config",
  "cursor: bulk loaded cursor insert calls",
  "cursor: cache cursors reuse count",
  "cursor: close calls that result in cache",
  "cursor: create calls",
  "cursor: cursor next calls that skip due to a globally visible history store tombstone",
  "cursor: cursor next calls that skip greater than or equal to 100 entries",
  "cursor: cursor next calls that skip less than 100 entries",
  "cursor: cursor prev calls that skip due to a globally visible history store tombstone",
  "cursor: cursor prev calls that skip greater than or equal to 100 entries",
  "cursor: cursor prev calls that skip less than 100 entries",
  "cursor: insert calls",
  "cursor: insert key and value bytes",
  "cursor: modify",
  "cursor: modify key and value bytes affected",
  "cursor: modify value bytes modified",
  "cursor: next calls",
  "cursor: open cursor count",
  "cursor: operation restarted",
  "cursor: prev calls",
  "cursor: remove calls",
  "cursor: remove key bytes removed",
  "cursor: reserve calls",
  "cursor: reset calls",
  "cursor: search calls",
  "cursor: search history store calls",
  "cursor: search near calls",
  "cursor: truncate calls",
  "cursor: update calls",
  "cursor: update key and value bytes",
  "cursor: update value size change",
  "reconciliation: approximate byte size of timestamps in pages written",
  "reconciliation: approximate byte size of transaction IDs in pages written",
  "reconciliation: dictionary matches",
  "reconciliation: fast-path pages deleted",
  "reconciliation: internal page key bytes discarded using suffix compression",
  "reconciliation: internal page multi-block writes",
  "reconciliation: internal-page overflow keys",
  "reconciliation: leaf page key bytes discarded using prefix compression",
  "reconciliation: leaf page multi-block writes",
  "reconciliation: leaf-page overflow keys",
  "reconciliation: maximum blocks required for a page",
  "reconciliation: overflow values written",
  "reconciliation: page checksum matches",
  "reconciliation: page reconciliation calls",
  "reconciliation: page reconciliation calls for eviction",
  "reconciliation: pages deleted",
  "reconciliation: pages written including an aggregated newest start durable timestamp ",
  "reconciliation: pages written including an aggregated newest stop durable timestamp ",
  "reconciliation: pages written including an aggregated newest stop timestamp ",
  "reconciliation: pages written including an aggregated newest stop transaction ID",
  "reconciliation: pages written including an aggregated newest transaction ID ",
  "reconciliation: pages written including an aggregated oldest start timestamp ",
  "reconciliation: pages written including an aggregated prepare",
  "reconciliation: pages written including at least one prepare",
  "reconciliation: pages written including at least one start durable timestamp",
  "reconciliation: pages written including at least one start timestamp",
  "reconciliation: pages written including at least one start transaction ID",
  "reconciliation: pages written including at least one stop durable timestamp",
  "reconciliation: pages written including at least one stop timestamp",
  "reconciliation: pages written including at least one stop transaction ID",
  "reconciliation: records written including a prepare",
  "reconciliation: records written including a start durable timestamp",
  "reconciliation: records written including a start timestamp",
  "reconciliation: records written including a start transaction ID",
  "reconciliation: records written including a stop durable timestamp",
  "reconciliation: records written including a stop timestamp",
  "reconciliation: records written including a stop transaction ID",
  "session: object compaction",
  "session: tiered operations dequeued and processed",
  "session: tiered operations scheduled",
  "session: tiered storage local retention time (secs)",
  "session: tiered storage object size",
  "transaction: race to read prepared update retry",
  "transaction: rollback to stable history store records with stop timestamps older than newer "
  "records",
  "transaction: rollback to stable inconsistent checkpoint",
  "transaction: rollback to stable keys removed",
  "transaction: rollback to stable keys restored",
  "transaction: rollback to stable restored tombstones from history store",
  "transaction: rollback to stable restored updates from history store",
  "transaction: rollback to stable sweeping history store keys",
  "transaction: rollback to stable updates removed from history store",
  "transaction: transaction checkpoints due to obsolete pages",
  "transaction: update conflicts",
};

int
__wt_stat_dsrc_desc(WT_CURSOR_STAT *cst, int slot, const char **p)
{
    WT_UNUSED(cst);
    *p = __stats_dsrc_desc[slot];
    return (0);
}

void
__wt_stat_dsrc_init_single(WT_DSRC_STATS *stats)
{
    memset(stats, 0, sizeof(*stats));
}

int
__wt_stat_dsrc_init(WT_SESSION_IMPL *session, WT_DATA_HANDLE *handle)
{
    int i;

    WT_RET(__wt_calloc(
      session, (size_t)WT_COUNTER_SLOTS, sizeof(*handle->stat_array), &handle->stat_array));

    for (i = 0; i < WT_COUNTER_SLOTS; ++i) {
        handle->stats[i] = &handle->stat_array[i];
        __wt_stat_dsrc_init_single(handle->stats[i]);
    }
    return (0);
}

void
__wt_stat_dsrc_discard(WT_SESSION_IMPL *session, WT_DATA_HANDLE *handle)
{
    __wt_free(session, handle->stat_array);
}

void
__wt_stat_dsrc_clear_single(WT_DSRC_STATS *stats)
{
    stats->bloom_false_positive = 0;
    stats->bloom_hit = 0;
    stats->bloom_miss = 0;
    stats->bloom_page_evict = 0;
    stats->bloom_page_read = 0;
    stats->bloom_count = 0;
    stats->lsm_chunk_count = 0;
    stats->lsm_generation_max = 0;
    stats->lsm_lookup_no_bloom = 0;
    stats->lsm_checkpoint_throttle = 0;
    stats->lsm_merge_throttle = 0;
    stats->bloom_size = 0;
    stats->block_extension = 0;
    stats->block_alloc = 0;
    stats->block_free = 0;
    stats->block_checkpoint_size = 0;
    stats->allocation_size = 0;
    stats->block_reuse_bytes = 0;
    stats->block_magic = 0;
    stats->block_major = 0;
    stats->block_size = 0;
    stats->block_minor = 0;
    /* not clearing btree_checkpoint_generation */
    /* not clearing btree_clean_checkpoint_timer */
    stats->btree_column_fix = 0;
    stats->btree_column_internal = 0;
    stats->btree_column_rle = 0;
    stats->btree_column_deleted = 0;
    stats->btree_column_variable = 0;
    stats->btree_fixed_len = 0;
    stats->btree_maxintlkey = 0;
    stats->btree_maxintlpage = 0;
    stats->btree_maxleafkey = 0;
    stats->btree_maxleafpage = 0;
    stats->btree_maxleafvalue = 0;
    stats->btree_maximum_depth = 0;
    stats->btree_entries = 0;
    stats->btree_overflow = 0;
    stats->btree_compact_rewrite = 0;
    stats->btree_row_empty_values = 0;
    stats->btree_row_internal = 0;
    stats->btree_row_leaf = 0;
    /* not clearing cache_bytes_inuse */
    /* not clearing cache_bytes_dirty_total */
    stats->cache_bytes_read = 0;
    stats->cache_bytes_write = 0;
    stats->cache_eviction_checkpoint = 0;
    stats->cache_eviction_blocked_checkpoint_hs = 0;
    stats->cache_eviction_fail = 0;
    stats->cache_eviction_walk_passes = 0;
    stats->cache_eviction_target_page_lt10 = 0;
    stats->cache_eviction_target_page_lt32 = 0;
    stats->cache_eviction_target_page_ge128 = 0;
    stats->cache_eviction_target_page_lt64 = 0;
    stats->cache_eviction_target_page_lt128 = 0;
    stats->cache_eviction_target_page_reduced = 0;
    stats->cache_eviction_walks_abandoned = 0;
    stats->cache_eviction_walks_stopped = 0;
    stats->cache_eviction_walks_gave_up_no_targets = 0;
    stats->cache_eviction_walks_gave_up_ratio = 0;
    stats->cache_eviction_walks_ended = 0;
    stats->cache_eviction_walk_restart = 0;
    stats->cache_eviction_walk_from_root = 0;
    stats->cache_eviction_walk_saved_pos = 0;
    stats->cache_eviction_hazard = 0;
    stats->cache_hs_insert = 0;
    stats->cache_hs_insert_restart = 0;
    stats->cache_hs_order_lose_durable_timestamp = 0;
    stats->cache_hs_order_reinsert = 0;
    stats->cache_hs_read = 0;
    stats->cache_hs_read_miss = 0;
    stats->cache_hs_read_squash = 0;
    stats->cache_hs_key_truncate_rts_unstable = 0;
    stats->cache_hs_key_truncate_rts = 0;
    stats->cache_hs_key_truncate = 0;
    stats->cache_hs_key_truncate_onpage_removal = 0;
    stats->cache_hs_order_remove = 0;
    stats->cache_hs_write_squash = 0;
    stats->cache_inmem_splittable = 0;
    stats->cache_inmem_split = 0;
    stats->cache_eviction_internal = 0;
    stats->cache_eviction_split_internal = 0;
    stats->cache_eviction_split_leaf = 0;
    stats->cache_eviction_dirty = 0;
    stats->cache_read_overflow = 0;
    stats->cache_eviction_deepen = 0;
    stats->cache_write_hs = 0;
    stats->cache_read = 0;
    stats->cache_read_deleted = 0;
    stats->cache_read_deleted_prepared = 0;
    stats->cache_pages_requested = 0;
    stats->cache_eviction_pages_seen = 0;
    stats->cache_write = 0;
    stats->cache_write_restore = 0;
    /* not clearing cache_bytes_dirty */
    stats->cache_eviction_clean = 0;
    /* not clearing cache_state_gen_avg_gap */
    /* not clearing cache_state_avg_written_size */
    /* not clearing cache_state_avg_visited_age */
    /* not clearing cache_state_avg_unvisited_age */
    /* not clearing cache_state_pages_clean */
    /* not clearing cache_state_gen_current */
    /* not clearing cache_state_pages_dirty */
    /* not clearing cache_state_root_entries */
    /* not clearing cache_state_pages_internal */
    /* not clearing cache_state_pages_leaf */
    /* not clearing cache_state_gen_max_gap */
    /* not clearing cache_state_max_pagesize */
    /* not clearing cache_state_min_written_size */
    /* not clearing cache_state_unvisited_count */
    /* not clearing cache_state_smaller_alloc_size */
    /* not clearing cache_state_memory */
    /* not clearing cache_state_queued */
    /* not clearing cache_state_not_queueable */
    /* not clearing cache_state_refs_skipped */
    /* not clearing cache_state_root_size */
    /* not clearing cache_state_pages */
    stats->cc_pages_evict = 0;
    stats->cc_pages_removed = 0;
    stats->cc_pages_walk_skipped = 0;
    stats->cc_pages_visited = 0;
    /* not clearing compress_precomp_intl_max_page_size */
    /* not clearing compress_precomp_leaf_max_page_size */
    stats->compress_read = 0;
    stats->compress_write = 0;
    stats->compress_write_fail = 0;
    stats->compress_write_too_small = 0;
    stats->cursor_next_skip_total = 0;
    stats->cursor_prev_skip_total = 0;
    stats->cursor_skip_hs_cur_position = 0;
    stats->cursor_next_skip_page_count = 0;
    stats->cursor_prev_skip_page_count = 0;
    stats->cursor_search_near_prefix_fast_paths = 0;
    stats->cursor_insert_bulk = 0;
    stats->cursor_reopen = 0;
    stats->cursor_cache = 0;
    stats->cursor_create = 0;
    stats->cursor_next_hs_tombstone = 0;
    stats->cursor_next_skip_ge_100 = 0;
    stats->cursor_next_skip_lt_100 = 0;
    stats->cursor_prev_hs_tombstone = 0;
    stats->cursor_prev_skip_ge_100 = 0;
    stats->cursor_prev_skip_lt_100 = 0;
    stats->cursor_insert = 0;
    stats->cursor_insert_bytes = 0;
    stats->cursor_modify = 0;
    stats->cursor_modify_bytes = 0;
    stats->cursor_modify_bytes_touch = 0;
    stats->cursor_next = 0;
    /* not clearing cursor_open_count */
    stats->cursor_restart = 0;
    stats->cursor_prev = 0;
    stats->cursor_remove = 0;
    stats->cursor_remove_bytes = 0;
    stats->cursor_reserve = 0;
    stats->cursor_reset = 0;
    stats->cursor_search = 0;
    stats->cursor_search_hs = 0;
    stats->cursor_search_near = 0;
    stats->cursor_truncate = 0;
    stats->cursor_update = 0;
    stats->cursor_update_bytes = 0;
    stats->cursor_update_bytes_changed = 0;
    stats->rec_time_window_bytes_ts = 0;
    stats->rec_time_window_bytes_txn = 0;
    stats->rec_dictionary = 0;
    stats->rec_page_delete_fast = 0;
    stats->rec_suffix_compression = 0;
    stats->rec_multiblock_internal = 0;
    stats->rec_overflow_key_internal = 0;
    stats->rec_prefix_compression = 0;
    stats->rec_multiblock_leaf = 0;
    stats->rec_overflow_key_leaf = 0;
    stats->rec_multiblock_max = 0;
    stats->rec_overflow_value = 0;
    stats->rec_page_match = 0;
    stats->rec_pages = 0;
    stats->rec_pages_eviction = 0;
    stats->rec_page_delete = 0;
    stats->rec_time_aggr_newest_start_durable_ts = 0;
    stats->rec_time_aggr_newest_stop_durable_ts = 0;
    stats->rec_time_aggr_newest_stop_ts = 0;
    stats->rec_time_aggr_newest_stop_txn = 0;
    stats->rec_time_aggr_newest_txn = 0;
    stats->rec_time_aggr_oldest_start_ts = 0;
    stats->rec_time_aggr_prepared = 0;
    stats->rec_time_window_pages_prepared = 0;
    stats->rec_time_window_pages_durable_start_ts = 0;
    stats->rec_time_window_pages_start_ts = 0;
    stats->rec_time_window_pages_start_txn = 0;
    stats->rec_time_window_pages_durable_stop_ts = 0;
    stats->rec_time_window_pages_stop_ts = 0;
    stats->rec_time_window_pages_stop_txn = 0;
    stats->rec_time_window_prepared = 0;
    stats->rec_time_window_durable_start_ts = 0;
    stats->rec_time_window_start_ts = 0;
    stats->rec_time_window_start_txn = 0;
    stats->rec_time_window_durable_stop_ts = 0;
    stats->rec_time_window_stop_ts = 0;
    stats->rec_time_window_stop_txn = 0;
    stats->session_compact = 0;
    stats->tiered_work_units_dequeued = 0;
    stats->tiered_work_units_created = 0;
    /* not clearing tiered_retention */
    /* not clearing tiered_object_size */
    stats->txn_read_race_prepare_update = 0;
    stats->txn_rts_hs_stop_older_than_newer_start = 0;
    stats->txn_rts_inconsistent_ckpt = 0;
    stats->txn_rts_keys_removed = 0;
    stats->txn_rts_keys_restored = 0;
    stats->txn_rts_hs_restore_tombstones = 0;
    stats->txn_rts_hs_restore_updates = 0;
    stats->txn_rts_sweep_hs_keys = 0;
    stats->txn_rts_hs_removed = 0;
    stats->txn_checkpoint_obsolete_applied = 0;
    stats->txn_update_conflict = 0;
}

void
__wt_stat_dsrc_clear_all(WT_DSRC_STATS **stats)
{
    u_int i;

    for (i = 0; i < WT_COUNTER_SLOTS; ++i)
        __wt_stat_dsrc_clear_single(stats[i]);
}

void
__wt_stat_dsrc_aggregate_single(WT_DSRC_STATS *from, WT_DSRC_STATS *to)
{
    to->bloom_false_positive += from->bloom_false_positive;
    to->bloom_hit += from->bloom_hit;
    to->bloom_miss += from->bloom_miss;
    to->bloom_page_evict += from->bloom_page_evict;
    to->bloom_page_read += from->bloom_page_read;
    to->bloom_count += from->bloom_count;
    to->lsm_chunk_count += from->lsm_chunk_count;
    if (from->lsm_generation_max > to->lsm_generation_max)
        to->lsm_generation_max = from->lsm_generation_max;
    to->lsm_lookup_no_bloom += from->lsm_lookup_no_bloom;
    to->lsm_checkpoint_throttle += from->lsm_checkpoint_throttle;
    to->lsm_merge_throttle += from->lsm_merge_throttle;
    to->bloom_size += from->bloom_size;
    to->block_extension += from->block_extension;
    to->block_alloc += from->block_alloc;
    to->block_free += from->block_free;
    to->block_checkpoint_size += from->block_checkpoint_size;
    if (from->allocation_size > to->allocation_size)
        to->allocation_size = from->allocation_size;
    to->block_reuse_bytes += from->block_reuse_bytes;
    if (from->block_magic > to->block_magic)
        to->block_magic = from->block_magic;
    if (from->block_major > to->block_major)
        to->block_major = from->block_major;
    to->block_size += from->block_size;
    if (from->block_minor > to->block_minor)
        to->block_minor = from->block_minor;
    to->btree_checkpoint_generation += from->btree_checkpoint_generation;
    to->btree_clean_checkpoint_timer += from->btree_clean_checkpoint_timer;
    to->btree_column_fix += from->btree_column_fix;
    to->btree_column_internal += from->btree_column_internal;
    to->btree_column_rle += from->btree_column_rle;
    to->btree_column_deleted += from->btree_column_deleted;
    to->btree_column_variable += from->btree_column_variable;
    if (from->btree_fixed_len > to->btree_fixed_len)
        to->btree_fixed_len = from->btree_fixed_len;
    if (from->btree_maxintlkey > to->btree_maxintlkey)
        to->btree_maxintlkey = from->btree_maxintlkey;
    if (from->btree_maxintlpage > to->btree_maxintlpage)
        to->btree_maxintlpage = from->btree_maxintlpage;
    if (from->btree_maxleafkey > to->btree_maxleafkey)
        to->btree_maxleafkey = from->btree_maxleafkey;
    if (from->btree_maxleafpage > to->btree_maxleafpage)
        to->btree_maxleafpage = from->btree_maxleafpage;
    if (from->btree_maxleafvalue > to->btree_maxleafvalue)
        to->btree_maxleafvalue = from->btree_maxleafvalue;
    if (from->btree_maximum_depth > to->btree_maximum_depth)
        to->btree_maximum_depth = from->btree_maximum_depth;
    to->btree_entries += from->btree_entries;
    to->btree_overflow += from->btree_overflow;
    to->btree_compact_rewrite += from->btree_compact_rewrite;
    to->btree_row_empty_values += from->btree_row_empty_values;
    to->btree_row_internal += from->btree_row_internal;
    to->btree_row_leaf += from->btree_row_leaf;
    to->cache_bytes_inuse += from->cache_bytes_inuse;
    to->cache_bytes_dirty_total += from->cache_bytes_dirty_total;
    to->cache_bytes_read += from->cache_bytes_read;
    to->cache_bytes_write += from->cache_bytes_write;
    to->cache_eviction_checkpoint += from->cache_eviction_checkpoint;
    to->cache_eviction_blocked_checkpoint_hs += from->cache_eviction_blocked_checkpoint_hs;
    to->cache_eviction_fail += from->cache_eviction_fail;
    to->cache_eviction_walk_passes += from->cache_eviction_walk_passes;
    to->cache_eviction_target_page_lt10 += from->cache_eviction_target_page_lt10;
    to->cache_eviction_target_page_lt32 += from->cache_eviction_target_page_lt32;
    to->cache_eviction_target_page_ge128 += from->cache_eviction_target_page_ge128;
    to->cache_eviction_target_page_lt64 += from->cache_eviction_target_page_lt64;
    to->cache_eviction_target_page_lt128 += from->cache_eviction_target_page_lt128;
    to->cache_eviction_target_page_reduced += from->cache_eviction_target_page_reduced;
    to->cache_eviction_walks_abandoned += from->cache_eviction_walks_abandoned;
    to->cache_eviction_walks_stopped += from->cache_eviction_walks_stopped;
    to->cache_eviction_walks_gave_up_no_targets += from->cache_eviction_walks_gave_up_no_targets;
    to->cache_eviction_walks_gave_up_ratio += from->cache_eviction_walks_gave_up_ratio;
    to->cache_eviction_walks_ended += from->cache_eviction_walks_ended;
    to->cache_eviction_walk_restart += from->cache_eviction_walk_restart;
    to->cache_eviction_walk_from_root += from->cache_eviction_walk_from_root;
    to->cache_eviction_walk_saved_pos += from->cache_eviction_walk_saved_pos;
    to->cache_eviction_hazard += from->cache_eviction_hazard;
    to->cache_hs_insert += from->cache_hs_insert;
    to->cache_hs_insert_restart += from->cache_hs_insert_restart;
    to->cache_hs_order_lose_durable_timestamp += from->cache_hs_order_lose_durable_timestamp;
    to->cache_hs_order_reinsert += from->cache_hs_order_reinsert;
    to->cache_hs_read += from->cache_hs_read;
    to->cache_hs_read_miss += from->cache_hs_read_miss;
    to->cache_hs_read_squash += from->cache_hs_read_squash;
    to->cache_hs_key_truncate_rts_unstable += from->cache_hs_key_truncate_rts_unstable;
    to->cache_hs_key_truncate_rts += from->cache_hs_key_truncate_rts;
    to->cache_hs_key_truncate += from->cache_hs_key_truncate;
    to->cache_hs_key_truncate_onpage_removal += from->cache_hs_key_truncate_onpage_removal;
    to->cache_hs_order_remove += from->cache_hs_order_remove;
    to->cache_hs_write_squash += from->cache_hs_write_squash;
    to->cache_inmem_splittable += from->cache_inmem_splittable;
    to->cache_inmem_split += from->cache_inmem_split;
    to->cache_eviction_internal += from->cache_eviction_internal;
    to->cache_eviction_split_internal += from->cache_eviction_split_internal;
    to->cache_eviction_split_leaf += from->cache_eviction_split_leaf;
    to->cache_eviction_dirty += from->cache_eviction_dirty;
    to->cache_read_overflow += from->cache_read_overflow;
    to->cache_eviction_deepen += from->cache_eviction_deepen;
    to->cache_write_hs += from->cache_write_hs;
    to->cache_read += from->cache_read;
    to->cache_read_deleted += from->cache_read_deleted;
    to->cache_read_deleted_prepared += from->cache_read_deleted_prepared;
    to->cache_pages_requested += from->cache_pages_requested;
    to->cache_eviction_pages_seen += from->cache_eviction_pages_seen;
    to->cache_write += from->cache_write;
    to->cache_write_restore += from->cache_write_restore;
    to->cache_bytes_dirty += from->cache_bytes_dirty;
    to->cache_eviction_clean += from->cache_eviction_clean;
    to->cache_state_gen_avg_gap += from->cache_state_gen_avg_gap;
    to->cache_state_avg_written_size += from->cache_state_avg_written_size;
    to->cache_state_avg_visited_age += from->cache_state_avg_visited_age;
    to->cache_state_avg_unvisited_age += from->cache_state_avg_unvisited_age;
    to->cache_state_pages_clean += from->cache_state_pages_clean;
    to->cache_state_gen_current += from->cache_state_gen_current;
    to->cache_state_pages_dirty += from->cache_state_pages_dirty;
    to->cache_state_root_entries += from->cache_state_root_entries;
    to->cache_state_pages_internal += from->cache_state_pages_internal;
    to->cache_state_pages_leaf += from->cache_state_pages_leaf;
    to->cache_state_gen_max_gap += from->cache_state_gen_max_gap;
    to->cache_state_max_pagesize += from->cache_state_max_pagesize;
    to->cache_state_min_written_size += from->cache_state_min_written_size;
    to->cache_state_unvisited_count += from->cache_state_unvisited_count;
    to->cache_state_smaller_alloc_size += from->cache_state_smaller_alloc_size;
    to->cache_state_memory += from->cache_state_memory;
    to->cache_state_queued += from->cache_state_queued;
    to->cache_state_not_queueable += from->cache_state_not_queueable;
    to->cache_state_refs_skipped += from->cache_state_refs_skipped;
    to->cache_state_root_size += from->cache_state_root_size;
    to->cache_state_pages += from->cache_state_pages;
    to->cc_pages_evict += from->cc_pages_evict;
    to->cc_pages_removed += from->cc_pages_removed;
    to->cc_pages_walk_skipped += from->cc_pages_walk_skipped;
    to->cc_pages_visited += from->cc_pages_visited;
    to->compress_precomp_intl_max_page_size += from->compress_precomp_intl_max_page_size;
    to->compress_precomp_leaf_max_page_size += from->compress_precomp_leaf_max_page_size;
    to->compress_read += from->compress_read;
    to->compress_write += from->compress_write;
    to->compress_write_fail += from->compress_write_fail;
    to->compress_write_too_small += from->compress_write_too_small;
    to->cursor_next_skip_total += from->cursor_next_skip_total;
    to->cursor_prev_skip_total += from->cursor_prev_skip_total;
    to->cursor_skip_hs_cur_position += from->cursor_skip_hs_cur_position;
    to->cursor_next_skip_page_count += from->cursor_next_skip_page_count;
    to->cursor_prev_skip_page_count += from->cursor_prev_skip_page_count;
    to->cursor_search_near_prefix_fast_paths += from->cursor_search_near_prefix_fast_paths;
    to->cursor_insert_bulk += from->cursor_insert_bulk;
    to->cursor_reopen += from->cursor_reopen;
    to->cursor_cache += from->cursor_cache;
    to->cursor_create += from->cursor_create;
    to->cursor_next_hs_tombstone += from->cursor_next_hs_tombstone;
    to->cursor_next_skip_ge_100 += from->cursor_next_skip_ge_100;
    to->cursor_next_skip_lt_100 += from->cursor_next_skip_lt_100;
    to->cursor_prev_hs_tombstone += from->cursor_prev_hs_tombstone;
    to->cursor_prev_skip_ge_100 += from->cursor_prev_skip_ge_100;
    to->cursor_prev_skip_lt_100 += from->cursor_prev_skip_lt_100;
    to->cursor_insert += from->cursor_insert;
    to->cursor_insert_bytes += from->cursor_insert_bytes;
    to->cursor_modify += from->cursor_modify;
    to->cursor_modify_bytes += from->cursor_modify_bytes;
    to->cursor_modify_bytes_touch += from->cursor_modify_bytes_touch;
    to->cursor_next += from->cursor_next;
    to->cursor_open_count += from->cursor_open_count;
    to->cursor_restart += from->cursor_restart;
    to->cursor_prev += from->cursor_prev;
    to->cursor_remove += from->cursor_remove;
    to->cursor_remove_bytes += from->cursor_remove_bytes;
    to->cursor_reserve += from->cursor_reserve;
    to->cursor_reset += from->cursor_reset;
    to->cursor_search += from->cursor_search;
    to->cursor_search_hs += from->cursor_search_hs;
    to->cursor_search_near += from->cursor_search_near;
    to->cursor_truncate += from->cursor_truncate;
    to->cursor_update += from->cursor_update;
    to->cursor_update_bytes += from->cursor_update_bytes;
    to->cursor_update_bytes_changed += from->cursor_update_bytes_changed;
    to->rec_time_window_bytes_ts += from->rec_time_window_bytes_ts;
    to->rec_time_window_bytes_txn += from->rec_time_window_bytes_txn;
    to->rec_dictionary += from->rec_dictionary;
    to->rec_page_delete_fast += from->rec_page_delete_fast;
    to->rec_suffix_compression += from->rec_suffix_compression;
    to->rec_multiblock_internal += from->rec_multiblock_internal;
    to->rec_overflow_key_internal += from->rec_overflow_key_internal;
    to->rec_prefix_compression += from->rec_prefix_compression;
    to->rec_multiblock_leaf += from->rec_multiblock_leaf;
    to->rec_overflow_key_leaf += from->rec_overflow_key_leaf;
    if (from->rec_multiblock_max > to->rec_multiblock_max)
        to->rec_multiblock_max = from->rec_multiblock_max;
    to->rec_overflow_value += from->rec_overflow_value;
    to->rec_page_match += from->rec_page_match;
    to->rec_pages += from->rec_pages;
    to->rec_pages_eviction += from->rec_pages_eviction;
    to->rec_page_delete += from->rec_page_delete;
    to->rec_time_aggr_newest_start_durable_ts += from->rec_time_aggr_newest_start_durable_ts;
    to->rec_time_aggr_newest_stop_durable_ts += from->rec_time_aggr_newest_stop_durable_ts;
    to->rec_time_aggr_newest_stop_ts += from->rec_time_aggr_newest_stop_ts;
    to->rec_time_aggr_newest_stop_txn += from->rec_time_aggr_newest_stop_txn;
    to->rec_time_aggr_newest_txn += from->rec_time_aggr_newest_txn;
    to->rec_time_aggr_oldest_start_ts += from->rec_time_aggr_oldest_start_ts;
    to->rec_time_aggr_prepared += from->rec_time_aggr_prepared;
    to->rec_time_window_pages_prepared += from->rec_time_window_pages_prepared;
    to->rec_time_window_pages_durable_start_ts += from->rec_time_window_pages_durable_start_ts;
    to->rec_time_window_pages_start_ts += from->rec_time_window_pages_start_ts;
    to->rec_time_window_pages_start_txn += from->rec_time_window_pages_start_txn;
    to->rec_time_window_pages_durable_stop_ts += from->rec_time_window_pages_durable_stop_ts;
    to->rec_time_window_pages_stop_ts += from->rec_time_window_pages_stop_ts;
    to->rec_time_window_pages_stop_txn += from->rec_time_window_pages_stop_txn;
    to->rec_time_window_prepared += from->rec_time_window_prepared;
    to->rec_time_window_durable_start_ts += from->rec_time_window_durable_start_ts;
    to->rec_time_window_start_ts += from->rec_time_window_start_ts;
    to->rec_time_window_start_txn += from->rec_time_window_start_txn;
    to->rec_time_window_durable_stop_ts += from->rec_time_window_durable_stop_ts;
    to->rec_time_window_stop_ts += from->rec_time_window_stop_ts;
    to->rec_time_window_stop_txn += from->rec_time_window_stop_txn;
    to->session_compact += from->session_compact;
    to->tiered_work_units_dequeued += from->tiered_work_units_dequeued;
    to->tiered_work_units_created += from->tiered_work_units_created;
    to->tiered_retention += from->tiered_retention;
    to->tiered_object_size += from->tiered_object_size;
    to->txn_read_race_prepare_update += from->txn_read_race_prepare_update;
    to->txn_rts_hs_stop_older_than_newer_start += from->txn_rts_hs_stop_older_than_newer_start;
    to->txn_rts_inconsistent_ckpt += from->txn_rts_inconsistent_ckpt;
    to->txn_rts_keys_removed += from->txn_rts_keys_removed;
    to->txn_rts_keys_restored += from->txn_rts_keys_restored;
    to->txn_rts_hs_restore_tombstones += from->txn_rts_hs_restore_tombstones;
    to->txn_rts_hs_restore_updates += from->txn_rts_hs_restore_updates;
    to->txn_rts_sweep_hs_keys += from->txn_rts_sweep_hs_keys;
    to->txn_rts_hs_removed += from->txn_rts_hs_removed;
    to->txn_checkpoint_obsolete_applied += from->txn_checkpoint_obsolete_applied;
    to->txn_update_conflict += from->txn_update_conflict;
}

void
__wt_stat_dsrc_aggregate(WT_DSRC_STATS **from, WT_DSRC_STATS *to)
{
    int64_t v;

    to->bloom_false_positive += WT_STAT_READ(from, bloom_false_positive);
    to->bloom_hit += WT_STAT_READ(from, bloom_hit);
    to->bloom_miss += WT_STAT_READ(from, bloom_miss);
    to->bloom_page_evict += WT_STAT_READ(from, bloom_page_evict);
    to->bloom_page_read += WT_STAT_READ(from, bloom_page_read);
    to->bloom_count += WT_STAT_READ(from, bloom_count);
    to->lsm_chunk_count += WT_STAT_READ(from, lsm_chunk_count);
    if ((v = WT_STAT_READ(from, lsm_generation_max)) > to->lsm_generation_max)
        to->lsm_generation_max = v;
    to->lsm_lookup_no_bloom += WT_STAT_READ(from, lsm_lookup_no_bloom);
    to->lsm_checkpoint_throttle += WT_STAT_READ(from, lsm_checkpoint_throttle);
    to->lsm_merge_throttle += WT_STAT_READ(from, lsm_merge_throttle);
    to->bloom_size += WT_STAT_READ(from, bloom_size);
    to->block_extension += WT_STAT_READ(from, block_extension);
    to->block_alloc += WT_STAT_READ(from, block_alloc);
    to->block_free += WT_STAT_READ(from, block_free);
    to->block_checkpoint_size += WT_STAT_READ(from, block_checkpoint_size);
    if ((v = WT_STAT_READ(from, allocation_size)) > to->allocation_size)
        to->allocation_size = v;
    to->block_reuse_bytes += WT_STAT_READ(from, block_reuse_bytes);
    if ((v = WT_STAT_READ(from, block_magic)) > to->block_magic)
        to->block_magic = v;
    if ((v = WT_STAT_READ(from, block_major)) > to->block_major)
        to->block_major = v;
    to->block_size += WT_STAT_READ(from, block_size);
    if ((v = WT_STAT_READ(from, block_minor)) > to->block_minor)
        to->block_minor = v;
    to->btree_checkpoint_generation += WT_STAT_READ(from, btree_checkpoint_generation);
    to->btree_clean_checkpoint_timer += WT_STAT_READ(from, btree_clean_checkpoint_timer);
    to->btree_column_fix += WT_STAT_READ(from, btree_column_fix);
    to->btree_column_internal += WT_STAT_READ(from, btree_column_internal);
    to->btree_column_rle += WT_STAT_READ(from, btree_column_rle);
    to->btree_column_deleted += WT_STAT_READ(from, btree_column_deleted);
    to->btree_column_variable += WT_STAT_READ(from, btree_column_variable);
    if ((v = WT_STAT_READ(from, btree_fixed_len)) > to->btree_fixed_len)
        to->btree_fixed_len = v;
    if ((v = WT_STAT_READ(from, btree_maxintlkey)) > to->btree_maxintlkey)
        to->btree_maxintlkey = v;
    if ((v = WT_STAT_READ(from, btree_maxintlpage)) > to->btree_maxintlpage)
        to->btree_maxintlpage = v;
    if ((v = WT_STAT_READ(from, btree_maxleafkey)) > to->btree_maxleafkey)
        to->btree_maxleafkey = v;
    if ((v = WT_STAT_READ(from, btree_maxleafpage)) > to->btree_maxleafpage)
        to->btree_maxleafpage = v;
    if ((v = WT_STAT_READ(from, btree_maxleafvalue)) > to->btree_maxleafvalue)
        to->btree_maxleafvalue = v;
    if ((v = WT_STAT_READ(from, btree_maximum_depth)) > to->btree_maximum_depth)
        to->btree_maximum_depth = v;
    to->btree_entries += WT_STAT_READ(from, btree_entries);
    to->btree_overflow += WT_STAT_READ(from, btree_overflow);
    to->btree_compact_rewrite += WT_STAT_READ(from, btree_compact_rewrite);
    to->btree_row_empty_values += WT_STAT_READ(from, btree_row_empty_values);
    to->btree_row_internal += WT_STAT_READ(from, btree_row_internal);
    to->btree_row_leaf += WT_STAT_READ(from, btree_row_leaf);
    to->cache_bytes_inuse += WT_STAT_READ(from, cache_bytes_inuse);
    to->cache_bytes_dirty_total += WT_STAT_READ(from, cache_bytes_dirty_total);
    to->cache_bytes_read += WT_STAT_READ(from, cache_bytes_read);
    to->cache_bytes_write += WT_STAT_READ(from, cache_bytes_write);
    to->cache_eviction_checkpoint += WT_STAT_READ(from, cache_eviction_checkpoint);
    to->cache_eviction_blocked_checkpoint_hs +=
      WT_STAT_READ(from, cache_eviction_blocked_checkpoint_hs);
    to->cache_eviction_fail += WT_STAT_READ(from, cache_eviction_fail);
    to->cache_eviction_walk_passes += WT_STAT_READ(from, cache_eviction_walk_passes);
    to->cache_eviction_target_page_lt10 += WT_STAT_READ(from, cache_eviction_target_page_lt10);
    to->cache_eviction_target_page_lt32 += WT_STAT_READ(from, cache_eviction_target_page_lt32);
    to->cache_eviction_target_page_ge128 += WT_STAT_READ(from, cache_eviction_target_page_ge128);
    to->cache_eviction_target_page_lt64 += WT_STAT_READ(from, cache_eviction_target_page_lt64);
    to->cache_eviction_target_page_lt128 += WT_STAT_READ(from, cache_eviction_target_page_lt128);
    to->cache_eviction_target_page_reduced +=
      WT_STAT_READ(from, cache_eviction_target_page_reduced);
    to->cache_eviction_walks_abandoned += WT_STAT_READ(from, cache_eviction_walks_abandoned);
    to->cache_eviction_walks_stopped += WT_STAT_READ(from, cache_eviction_walks_stopped);
    to->cache_eviction_walks_gave_up_no_targets +=
      WT_STAT_READ(from, cache_eviction_walks_gave_up_no_targets);
    to->cache_eviction_walks_gave_up_ratio +=
      WT_STAT_READ(from, cache_eviction_walks_gave_up_ratio);
    to->cache_eviction_walks_ended += WT_STAT_READ(from, cache_eviction_walks_ended);
    to->cache_eviction_walk_restart += WT_STAT_READ(from, cache_eviction_walk_restart);
    to->cache_eviction_walk_from_root += WT_STAT_READ(from, cache_eviction_walk_from_root);
    to->cache_eviction_walk_saved_pos += WT_STAT_READ(from, cache_eviction_walk_saved_pos);
    to->cache_eviction_hazard += WT_STAT_READ(from, cache_eviction_hazard);
    to->cache_hs_insert += WT_STAT_READ(from, cache_hs_insert);
    to->cache_hs_insert_restart += WT_STAT_READ(from, cache_hs_insert_restart);
    to->cache_hs_order_lose_durable_timestamp +=
      WT_STAT_READ(from, cache_hs_order_lose_durable_timestamp);
    to->cache_hs_order_reinsert += WT_STAT_READ(from, cache_hs_order_reinsert);
    to->cache_hs_read += WT_STAT_READ(from, cache_hs_read);
    to->cache_hs_read_miss += WT_STAT_READ(from, cache_hs_read_miss);
    to->cache_hs_read_squash += WT_STAT_READ(from, cache_hs_read_squash);
    to->cache_hs_key_truncate_rts_unstable +=
      WT_STAT_READ(from, cache_hs_key_truncate_rts_unstable);
    to->cache_hs_key_truncate_rts += WT_STAT_READ(from, cache_hs_key_truncate_rts);
    to->cache_hs_key_truncate += WT_STAT_READ(from, cache_hs_key_truncate);
    to->cache_hs_key_truncate_onpage_removal +=
      WT_STAT_READ(from, cache_hs_key_truncate_onpage_removal);
    to->cache_hs_order_remove += WT_STAT_READ(from, cache_hs_order_remove);
    to->cache_hs_write_squash += WT_STAT_READ(from, cache_hs_write_squash);
    to->cache_inmem_splittable += WT_STAT_READ(from, cache_inmem_splittable);
    to->cache_inmem_split += WT_STAT_READ(from, cache_inmem_split);
    to->cache_eviction_internal += WT_STAT_READ(from, cache_eviction_internal);
    to->cache_eviction_split_internal += WT_STAT_READ(from, cache_eviction_split_internal);
    to->cache_eviction_split_leaf += WT_STAT_READ(from, cache_eviction_split_leaf);
    to->cache_eviction_dirty += WT_STAT_READ(from, cache_eviction_dirty);
    to->cache_read_overflow += WT_STAT_READ(from, cache_read_overflow);
    to->cache_eviction_deepen += WT_STAT_READ(from, cache_eviction_deepen);
    to->cache_write_hs += WT_STAT_READ(from, cache_write_hs);
    to->cache_read += WT_STAT_READ(from, cache_read);
    to->cache_read_deleted += WT_STAT_READ(from, cache_read_deleted);
    to->cache_read_deleted_prepared += WT_STAT_READ(from, cache_read_deleted_prepared);
    to->cache_pages_requested += WT_STAT_READ(from, cache_pages_requested);
    to->cache_eviction_pages_seen += WT_STAT_READ(from, cache_eviction_pages_seen);
    to->cache_write += WT_STAT_READ(from, cache_write);
    to->cache_write_restore += WT_STAT_READ(from, cache_write_restore);
    to->cache_bytes_dirty += WT_STAT_READ(from, cache_bytes_dirty);
    to->cache_eviction_clean += WT_STAT_READ(from, cache_eviction_clean);
    to->cache_state_gen_avg_gap += WT_STAT_READ(from, cache_state_gen_avg_gap);
    to->cache_state_avg_written_size += WT_STAT_READ(from, cache_state_avg_written_size);
    to->cache_state_avg_visited_age += WT_STAT_READ(from, cache_state_avg_visited_age);
    to->cache_state_avg_unvisited_age += WT_STAT_READ(from, cache_state_avg_unvisited_age);
    to->cache_state_pages_clean += WT_STAT_READ(from, cache_state_pages_clean);
    to->cache_state_gen_current += WT_STAT_READ(from, cache_state_gen_current);
    to->cache_state_pages_dirty += WT_STAT_READ(from, cache_state_pages_dirty);
    to->cache_state_root_entries += WT_STAT_READ(from, cache_state_root_entries);
    to->cache_state_pages_internal += WT_STAT_READ(from, cache_state_pages_internal);
    to->cache_state_pages_leaf += WT_STAT_READ(from, cache_state_pages_leaf);
    to->cache_state_gen_max_gap += WT_STAT_READ(from, cache_state_gen_max_gap);
    to->cache_state_max_pagesize += WT_STAT_READ(from, cache_state_max_pagesize);
    to->cache_state_min_written_size += WT_STAT_READ(from, cache_state_min_written_size);
    to->cache_state_unvisited_count += WT_STAT_READ(from, cache_state_unvisited_count);
    to->cache_state_smaller_alloc_size += WT_STAT_READ(from, cache_state_smaller_alloc_size);
    to->cache_state_memory += WT_STAT_READ(from, cache_state_memory);
    to->cache_state_queued += WT_STAT_READ(from, cache_state_queued);
    to->cache_state_not_queueable += WT_STAT_READ(from, cache_state_not_queueable);
    to->cache_state_refs_skipped += WT_STAT_READ(from, cache_state_refs_skipped);
    to->cache_state_root_size += WT_STAT_READ(from, cache_state_root_size);
    to->cache_state_pages += WT_STAT_READ(from, cache_state_pages);
    to->cc_pages_evict += WT_STAT_READ(from, cc_pages_evict);
    to->cc_pages_removed += WT_STAT_READ(from, cc_pages_removed);
    to->cc_pages_walk_skipped += WT_STAT_READ(from, cc_pages_walk_skipped);
    to->cc_pages_visited += WT_STAT_READ(from, cc_pages_visited);
    to->compress_precomp_intl_max_page_size +=
      WT_STAT_READ(from, compress_precomp_intl_max_page_size);
    to->compress_precomp_leaf_max_page_size +=
      WT_STAT_READ(from, compress_precomp_leaf_max_page_size);
    to->compress_read += WT_STAT_READ(from, compress_read);
    to->compress_write += WT_STAT_READ(from, compress_write);
    to->compress_write_fail += WT_STAT_READ(from, compress_write_fail);
    to->compress_write_too_small += WT_STAT_READ(from, compress_write_too_small);
    to->cursor_next_skip_total += WT_STAT_READ(from, cursor_next_skip_total);
    to->cursor_prev_skip_total += WT_STAT_READ(from, cursor_prev_skip_total);
    to->cursor_skip_hs_cur_position += WT_STAT_READ(from, cursor_skip_hs_cur_position);
    to->cursor_next_skip_page_count += WT_STAT_READ(from, cursor_next_skip_page_count);
    to->cursor_prev_skip_page_count += WT_STAT_READ(from, cursor_prev_skip_page_count);
    to->cursor_search_near_prefix_fast_paths +=
      WT_STAT_READ(from, cursor_search_near_prefix_fast_paths);
    to->cursor_insert_bulk += WT_STAT_READ(from, cursor_insert_bulk);
    to->cursor_reopen += WT_STAT_READ(from, cursor_reopen);
    to->cursor_cache += WT_STAT_READ(from, cursor_cache);
    to->cursor_create += WT_STAT_READ(from, cursor_create);
    to->cursor_next_hs_tombstone += WT_STAT_READ(from, cursor_next_hs_tombstone);
    to->cursor_next_skip_ge_100 += WT_STAT_READ(from, cursor_next_skip_ge_100);
    to->cursor_next_skip_lt_100 += WT_STAT_READ(from, cursor_next_skip_lt_100);
    to->cursor_prev_hs_tombstone += WT_STAT_READ(from, cursor_prev_hs_tombstone);
    to->cursor_prev_skip_ge_100 += WT_STAT_READ(from, cursor_prev_skip_ge_100);
    to->cursor_prev_skip_lt_100 += WT_STAT_READ(from, cursor_prev_skip_lt_100);
    to->cursor_insert += WT_STAT_READ(from, cursor_insert);
    to->cursor_insert_bytes += WT_STAT_READ(from, cursor_insert_bytes);
    to->cursor_modify += WT_STAT_READ(from, cursor_modify);
    to->cursor_modify_bytes += WT_STAT_READ(from, cursor_modify_bytes);
    to->cursor_modify_bytes_touch += WT_STAT_READ(from, cursor_modify_bytes_touch);
    to->cursor_next += WT_STAT_READ(from, cursor_next);
    to->cursor_open_count += WT_STAT_READ(from, cursor_open_count);
    to->cursor_restart += WT_STAT_READ(from, cursor_restart);
    to->cursor_prev += WT_STAT_READ(from, cursor_prev);
    to->cursor_remove += WT_STAT_READ(from, cursor_remove);
    to->cursor_remove_bytes += WT_STAT_READ(from, cursor_remove_bytes);
    to->cursor_reserve += WT_STAT_READ(from, cursor_reserve);
    to->cursor_reset += WT_STAT_READ(from, cursor_reset);
    to->cursor_search += WT_STAT_READ(from, cursor_search);
    to->cursor_search_hs += WT_STAT_READ(from, cursor_search_hs);
    to->cursor_search_near += WT_STAT_READ(from, cursor_search_near);
    to->cursor_truncate += WT_STAT_READ(from, cursor_truncate);
    to->cursor_update += WT_STAT_READ(from, cursor_update);
    to->cursor_update_bytes += WT_STAT_READ(from, cursor_update_bytes);
    to->cursor_update_bytes_changed += WT_STAT_READ(from, cursor_update_bytes_changed);
    to->rec_time_window_bytes_ts += WT_STAT_READ(from, rec_time_window_bytes_ts);
    to->rec_time_window_bytes_txn += WT_STAT_READ(from, rec_time_window_bytes_txn);
    to->rec_dictionary += WT_STAT_READ(from, rec_dictionary);
    to->rec_page_delete_fast += WT_STAT_READ(from, rec_page_delete_fast);
    to->rec_suffix_compression += WT_STAT_READ(from, rec_suffix_compression);
    to->rec_multiblock_internal += WT_STAT_READ(from, rec_multiblock_internal);
    to->rec_overflow_key_internal += WT_STAT_READ(from, rec_overflow_key_internal);
    to->rec_prefix_compression += WT_STAT_READ(from, rec_prefix_compression);
    to->rec_multiblock_leaf += WT_STAT_READ(from, rec_multiblock_leaf);
    to->rec_overflow_key_leaf += WT_STAT_READ(from, rec_overflow_key_leaf);
    if ((v = WT_STAT_READ(from, rec_multiblock_max)) > to->rec_multiblock_max)
        to->rec_multiblock_max = v;
    to->rec_overflow_value += WT_STAT_READ(from, rec_overflow_value);
    to->rec_page_match += WT_STAT_READ(from, rec_page_match);
    to->rec_pages += WT_STAT_READ(from, rec_pages);
    to->rec_pages_eviction += WT_STAT_READ(from, rec_pages_eviction);
    to->rec_page_delete += WT_STAT_READ(from, rec_page_delete);
    to->rec_time_aggr_newest_start_durable_ts +=
      WT_STAT_READ(from, rec_time_aggr_newest_start_durable_ts);
    to->rec_time_aggr_newest_stop_durable_ts +=
      WT_STAT_READ(from, rec_time_aggr_newest_stop_durable_ts);
    to->rec_time_aggr_newest_stop_ts += WT_STAT_READ(from, rec_time_aggr_newest_stop_ts);
    to->rec_time_aggr_newest_stop_txn += WT_STAT_READ(from, rec_time_aggr_newest_stop_txn);
    to->rec_time_aggr_newest_txn += WT_STAT_READ(from, rec_time_aggr_newest_txn);
    to->rec_time_aggr_oldest_start_ts += WT_STAT_READ(from, rec_time_aggr_oldest_start_ts);
    to->rec_time_aggr_prepared += WT_STAT_READ(from, rec_time_aggr_prepared);
    to->rec_time_window_pages_prepared += WT_STAT_READ(from, rec_time_window_pages_prepared);
    to->rec_time_window_pages_durable_start_ts +=
      WT_STAT_READ(from, rec_time_window_pages_durable_start_ts);
    to->rec_time_window_pages_start_ts += WT_STAT_READ(from, rec_time_window_pages_start_ts);
    to->rec_time_window_pages_start_txn += WT_STAT_READ(from, rec_time_window_pages_start_txn);
    to->rec_time_window_pages_durable_stop_ts +=
      WT_STAT_READ(from, rec_time_window_pages_durable_stop_ts);
    to->rec_time_window_pages_stop_ts += WT_STAT_READ(from, rec_time_window_pages_stop_ts);
    to->rec_time_window_pages_stop_txn += WT_STAT_READ(from, rec_time_window_pages_stop_txn);
    to->rec_time_window_prepared += WT_STAT_READ(from, rec_time_window_prepared);
    to->rec_time_window_durable_start_ts += WT_STAT_READ(from, rec_time_window_durable_start_ts);
    to->rec_time_window_start_ts += WT_STAT_READ(from, rec_time_window_start_ts);
    to->rec_time_window_start_txn += WT_STAT_READ(from, rec_time_window_start_txn);
    to->rec_time_window_durable_stop_ts += WT_STAT_READ(from, rec_time_window_durable_stop_ts);
    to->rec_time_window_stop_ts += WT_STAT_READ(from, rec_time_window_stop_ts);
    to->rec_time_window_stop_txn += WT_STAT_READ(from, rec_time_window_stop_txn);
    to->session_compact += WT_STAT_READ(from, session_compact);
    to->tiered_work_units_dequeued += WT_STAT_READ(from, tiered_work_units_dequeued);
    to->tiered_work_units_created += WT_STAT_READ(from, tiered_work_units_created);
    to->tiered_retention += WT_STAT_READ(from, tiered_retention);
    to->tiered_object_size += WT_STAT_READ(from, tiered_object_size);
    to->txn_read_race_prepare_update += WT_STAT_READ(from, txn_read_race_prepare_update);
    to->txn_rts_hs_stop_older_than_newer_start +=
      WT_STAT_READ(from, txn_rts_hs_stop_older_than_newer_start);
    to->txn_rts_inconsistent_ckpt += WT_STAT_READ(from, txn_rts_inconsistent_ckpt);
    to->txn_rts_keys_removed += WT_STAT_READ(from, txn_rts_keys_removed);
    to->txn_rts_keys_restored += WT_STAT_READ(from, txn_rts_keys_restored);
    to->txn_rts_hs_restore_tombstones += WT_STAT_READ(from, txn_rts_hs_restore_tombstones);
    to->txn_rts_hs_restore_updates += WT_STAT_READ(from, txn_rts_hs_restore_updates);
    to->txn_rts_sweep_hs_keys += WT_STAT_READ(from, txn_rts_sweep_hs_keys);
    to->txn_rts_hs_removed += WT_STAT_READ(from, txn_rts_hs_removed);
    to->txn_checkpoint_obsolete_applied += WT_STAT_READ(from, txn_checkpoint_obsolete_applied);
    to->txn_update_conflict += WT_STAT_READ(from, txn_update_conflict);
}

static const char *const __stats_connection_desc[] = {
  "LSM: application work units currently queued",
  "LSM: merge work units currently queued",
  "LSM: rows merged in an LSM tree",
  "LSM: sleep for LSM checkpoint throttle",
  "LSM: sleep for LSM merge throttle",
  "LSM: switch work units currently queued",
  "LSM: tree maintenance operations discarded",
  "LSM: tree maintenance operations executed",
  "LSM: tree maintenance operations scheduled",
  "LSM: tree queue hit maximum",
  "block-manager: blocks pre-loaded",
  "block-manager: blocks read",
  "block-manager: blocks written",
  "block-manager: bytes read",
  "block-manager: bytes read via memory map API",
  "block-manager: bytes read via system call API",
  "block-manager: bytes written",
  "block-manager: bytes written for checkpoint",
  "block-manager: bytes written via memory map API",
  "block-manager: bytes written via system call API",
  "block-manager: mapped blocks read",
  "block-manager: mapped bytes read",
  "block-manager: number of times the file was remapped because it changed size via fallocate or "
  "truncate",
  "block-manager: number of times the region was remapped via write",
  "cache: application threads page read from disk to cache count",
  "cache: application threads page read from disk to cache time (usecs)",
  "cache: application threads page write from cache to disk count",
  "cache: application threads page write from cache to disk time (usecs)",
  "cache: bytes allocated for updates",
  "cache: bytes belonging to page images in the cache",
  "cache: bytes belonging to the history store table in the cache",
  "cache: bytes currently in the cache",
  "cache: bytes dirty in the cache cumulative",
  "cache: bytes not belonging to page images in the cache",
  "cache: bytes read into cache",
  "cache: bytes written from cache",
  "cache: cache overflow score",
  "cache: checkpoint blocked page eviction",
  "cache: checkpoint of history store file blocked non-history store page eviction",
  "cache: eviction calls to get a page",
  "cache: eviction calls to get a page found queue empty",
  "cache: eviction calls to get a page found queue empty after locking",
  "cache: eviction currently operating in aggressive mode",
  "cache: eviction empty score",
  "cache: eviction passes of a file",
  "cache: eviction server candidate queue empty when topping up",
  "cache: eviction server candidate queue not empty when topping up",
  "cache: eviction server evicting pages",
  "cache: eviction server slept, because we did not make progress with eviction",
  "cache: eviction server unable to reach eviction goal",
  "cache: eviction server waiting for a leaf page",
  "cache: eviction state",
  "cache: eviction walk target pages histogram - 0-9",
  "cache: eviction walk target pages histogram - 10-31",
  "cache: eviction walk target pages histogram - 128 and higher",
  "cache: eviction walk target pages histogram - 32-63",
  "cache: eviction walk target pages histogram - 64-128",
  "cache: eviction walk target pages reduced due to history store cache pressure",
  "cache: eviction walk target strategy both clean and dirty pages",
  "cache: eviction walk target strategy only clean pages",
  "cache: eviction walk target strategy only dirty pages",
  "cache: eviction walks abandoned",
  "cache: eviction walks gave up because they restarted their walk twice",
  "cache: eviction walks gave up because they saw too many pages and found no candidates",
  "cache: eviction walks gave up because they saw too many pages and found too few candidates",
  "cache: eviction walks reached end of tree",
  "cache: eviction walks restarted",
  "cache: eviction walks started from root of tree",
  "cache: eviction walks started from saved location in tree",
  "cache: eviction worker thread active",
  "cache: eviction worker thread created",
  "cache: eviction worker thread evicting pages",
  "cache: eviction worker thread removed",
  "cache: eviction worker thread stable number",
  "cache: files with active eviction walks",
  "cache: files with new eviction walks started",
  "cache: force re-tuning of eviction workers once in a while",
  "cache: forced eviction - history store pages failed to evict while session has history store "
  "cursor open",
  "cache: forced eviction - history store pages selected while session has history store cursor "
  "open",
  "cache: forced eviction - history store pages successfully evicted while session has history "
  "store cursor open",
  "cache: forced eviction - pages evicted that were clean count",
  "cache: forced eviction - pages evicted that were clean time (usecs)",
  "cache: forced eviction - pages evicted that were dirty count",
  "cache: forced eviction - pages evicted that were dirty time (usecs)",
  "cache: forced eviction - pages selected because of too many deleted items count",
  "cache: forced eviction - pages selected count",
  "cache: forced eviction - pages selected unable to be evicted count",
  "cache: forced eviction - pages selected unable to be evicted time",
  "cache: hazard pointer blocked page eviction",
  "cache: hazard pointer check calls",
  "cache: hazard pointer check entries walked",
  "cache: hazard pointer maximum array length",
  "cache: history store score",
  "cache: history store table insert calls",
  "cache: history store table insert calls that returned restart",
  "cache: history store table max on-disk size",
  "cache: history store table on-disk size",
  "cache: history store table out-of-order resolved updates that lose their durable timestamp",
  "cache: history store table out-of-order updates that were fixed up by reinserting with the "
  "fixed timestamp",
  "cache: history store table reads",
  "cache: history store table reads missed",
  "cache: history store table reads requiring squashed modifies",
  "cache: history store table truncation by rollback to stable to remove an unstable update",
  "cache: history store table truncation by rollback to stable to remove an update",
  "cache: history store table truncation to remove an update",
  "cache: history store table truncation to remove range of updates due to key being removed from "
  "the data page during reconciliation",
  "cache: history store table truncation to remove range of updates due to out-of-order timestamp "
  "update on data page",
  "cache: history store table writes requiring squashed modifies",
  "cache: in-memory page passed criteria to be split",
  "cache: in-memory page splits",
  "cache: internal pages evicted",
  "cache: internal pages queued for eviction",
  "cache: internal pages seen by eviction walk",
  "cache: internal pages seen by eviction walk that are already queued",
  "cache: internal pages split during eviction",
  "cache: leaf pages split during eviction",
  "cache: maximum bytes configured",
  "cache: maximum page size at eviction",
  "cache: modified pages evicted",
  "cache: modified pages evicted by application threads",
  "cache: operations timed out waiting for space in cache",
  "cache: overflow pages read into cache",
  "cache: page split during eviction deepened the tree",
  "cache: page written requiring history store records",
  "cache: pages currently held in the cache",
  "cache: pages evicted by application threads",
  "cache: pages evicted in parallel with checkpoint",
  "cache: pages queued for eviction",
  "cache: pages queued for eviction post lru sorting",
  "cache: pages queued for urgent eviction",
  "cache: pages queued for urgent eviction during walk",
  "cache: pages queued for urgent eviction from history store due to high dirty content",
  "cache: pages read into cache",
  "cache: pages read into cache after truncate",
  "cache: pages read into cache after truncate in prepare state",
  "cache: pages requested from the cache",
  "cache: pages seen by eviction walk",
  "cache: pages seen by eviction walk that are already queued",
  "cache: pages selected for eviction unable to be evicted",
  "cache: pages selected for eviction unable to be evicted as the parent page has overflow items",
  "cache: pages selected for eviction unable to be evicted because of active children on an "
  "internal page",
  "cache: pages selected for eviction unable to be evicted because of failure in reconciliation",
  "cache: pages selected for eviction unable to be evicted because of race between checkpoint and "
  "out of order timestamps handling",
  "cache: pages walked for eviction",
  "cache: pages written from cache",
  "cache: pages written requiring in-memory restoration",
  "cache: percentage overhead",
  "cache: tracked bytes belonging to internal pages in the cache",
  "cache: tracked bytes belonging to leaf pages in the cache",
  "cache: tracked dirty bytes in the cache",
  "cache: tracked dirty pages in the cache",
  "cache: unmodified pages evicted",
  "capacity: background fsync file handles considered",
  "capacity: background fsync file handles synced",
  "capacity: background fsync time (msecs)",
  "capacity: bytes read",
  "capacity: bytes written for checkpoint",
  "capacity: bytes written for eviction",
  "capacity: bytes written for log",
  "capacity: bytes written total",
  "capacity: threshold to call fsync",
  "capacity: time waiting due to total capacity (usecs)",
  "capacity: time waiting during checkpoint (usecs)",
  "capacity: time waiting during eviction (usecs)",
  "capacity: time waiting during logging (usecs)",
  "capacity: time waiting during read (usecs)",
  "checkpoint-cleanup: pages added for eviction",
  "checkpoint-cleanup: pages removed",
  "checkpoint-cleanup: pages skipped during tree walk",
  "checkpoint-cleanup: pages visited",
  "connection: auto adjusting condition resets",
  "connection: auto adjusting condition wait calls",
  "connection: auto adjusting condition wait raced to update timeout and skipped updating",
  "connection: detected system time went backwards",
  "connection: files currently open",
  "connection: hash bucket array size for data handles",
  "connection: hash bucket array size general",
  "connection: memory allocations",
  "connection: memory frees",
  "connection: memory re-allocations",
  "connection: pthread mutex condition wait calls",
  "connection: pthread mutex shared lock read-lock calls",
  "connection: pthread mutex shared lock write-lock calls",
  "connection: total fsync I/Os",
  "connection: total read I/Os",
  "connection: total write I/Os",
  "cursor: Total number of entries skipped by cursor next calls",
  "cursor: Total number of entries skipped by cursor prev calls",
  "cursor: Total number of entries skipped to position the history store cursor",
<<<<<<< HEAD
=======
  "cursor: Total number of pages skipped without reading by cursor next calls",
  "cursor: Total number of pages skipped without reading by cursor prev calls",
>>>>>>> 87de7824
  "cursor: Total number of times a search near has exited due to prefix config",
  "cursor: cached cursor count",
  "cursor: cursor bulk loaded cursor insert calls",
  "cursor: cursor close calls that result in cache",
  "cursor: cursor create calls",
  "cursor: cursor insert calls",
  "cursor: cursor insert key and value bytes",
  "cursor: cursor modify calls",
  "cursor: cursor modify key and value bytes affected",
  "cursor: cursor modify value bytes modified",
  "cursor: cursor next calls",
  "cursor: cursor next calls that skip due to a globally visible history store tombstone",
  "cursor: cursor next calls that skip greater than or equal to 100 entries",
  "cursor: cursor next calls that skip less than 100 entries",
  "cursor: cursor operation restarted",
  "cursor: cursor prev calls",
  "cursor: cursor prev calls that skip due to a globally visible history store tombstone",
  "cursor: cursor prev calls that skip greater than or equal to 100 entries",
  "cursor: cursor prev calls that skip less than 100 entries",
  "cursor: cursor remove calls",
  "cursor: cursor remove key bytes removed",
  "cursor: cursor reserve calls",
  "cursor: cursor reset calls",
  "cursor: cursor search calls",
  "cursor: cursor search history store calls",
  "cursor: cursor search near calls",
  "cursor: cursor sweep buckets",
  "cursor: cursor sweep cursors closed",
  "cursor: cursor sweep cursors examined",
  "cursor: cursor sweeps",
  "cursor: cursor truncate calls",
  "cursor: cursor update calls",
  "cursor: cursor update key and value bytes",
  "cursor: cursor update value size change",
  "cursor: cursors reused from cache",
  "cursor: open cursor count",
  "data-handle: connection data handle size",
  "data-handle: connection data handles currently active",
  "data-handle: connection sweep candidate became referenced",
  "data-handle: connection sweep dhandles closed",
  "data-handle: connection sweep dhandles removed from hash list",
  "data-handle: connection sweep time-of-death sets",
  "data-handle: connection sweeps",
  "data-handle: connection sweeps skipped due to checkpoint gathering handles",
  "data-handle: session dhandles swept",
  "data-handle: session sweep attempts",
  "lock: checkpoint lock acquisitions",
  "lock: checkpoint lock application thread wait time (usecs)",
  "lock: checkpoint lock internal thread wait time (usecs)",
  "lock: dhandle lock application thread time waiting (usecs)",
  "lock: dhandle lock internal thread time waiting (usecs)",
  "lock: dhandle read lock acquisitions",
  "lock: dhandle write lock acquisitions",
  "lock: durable timestamp queue lock application thread time waiting (usecs)",
  "lock: durable timestamp queue lock internal thread time waiting (usecs)",
  "lock: durable timestamp queue read lock acquisitions",
  "lock: durable timestamp queue write lock acquisitions",
  "lock: metadata lock acquisitions",
  "lock: metadata lock application thread wait time (usecs)",
  "lock: metadata lock internal thread wait time (usecs)",
  "lock: read timestamp queue lock application thread time waiting (usecs)",
  "lock: read timestamp queue lock internal thread time waiting (usecs)",
  "lock: read timestamp queue read lock acquisitions",
  "lock: read timestamp queue write lock acquisitions",
  "lock: schema lock acquisitions",
  "lock: schema lock application thread wait time (usecs)",
  "lock: schema lock internal thread wait time (usecs)",
  "lock: table lock application thread time waiting for the table lock (usecs)",
  "lock: table lock internal thread time waiting for the table lock (usecs)",
  "lock: table read lock acquisitions",
  "lock: table write lock acquisitions",
  "lock: txn global lock application thread time waiting (usecs)",
  "lock: txn global lock internal thread time waiting (usecs)",
  "lock: txn global read lock acquisitions",
  "lock: txn global write lock acquisitions",
  "log: busy returns attempting to switch slots",
  "log: force archive time sleeping (usecs)",
  "log: log bytes of payload data",
  "log: log bytes written",
  "log: log files manually zero-filled",
  "log: log flush operations",
  "log: log force write operations",
  "log: log force write operations skipped",
  "log: log records compressed",
  "log: log records not compressed",
  "log: log records too small to compress",
  "log: log release advances write LSN",
  "log: log scan operations",
  "log: log scan records requiring two reads",
  "log: log server thread advances write LSN",
  "log: log server thread write LSN walk skipped",
  "log: log sync operations",
  "log: log sync time duration (usecs)",
  "log: log sync_dir operations",
  "log: log sync_dir time duration (usecs)",
  "log: log write operations",
  "log: logging bytes consolidated",
  "log: maximum log file size",
  "log: number of pre-allocated log files to create",
  "log: pre-allocated log files not ready and missed",
  "log: pre-allocated log files prepared",
  "log: pre-allocated log files used",
  "log: records processed by log scan",
  "log: slot close lost race",
  "log: slot close unbuffered waits",
  "log: slot closures",
  "log: slot join atomic update races",
  "log: slot join calls atomic updates raced",
  "log: slot join calls did not yield",
  "log: slot join calls found active slot closed",
  "log: slot join calls slept",
  "log: slot join calls yielded",
  "log: slot join found active slot closed",
  "log: slot joins yield time (usecs)",
  "log: slot transitions unable to find free slot",
  "log: slot unbuffered writes",
  "log: total in-memory size of compressed records",
  "log: total log buffer size",
  "log: total size of compressed records",
  "log: written slots coalesced",
  "log: yields waiting for previous log file close",
  "perf: file system read latency histogram (bucket 1) - 10-49ms",
  "perf: file system read latency histogram (bucket 2) - 50-99ms",
  "perf: file system read latency histogram (bucket 3) - 100-249ms",
  "perf: file system read latency histogram (bucket 4) - 250-499ms",
  "perf: file system read latency histogram (bucket 5) - 500-999ms",
  "perf: file system read latency histogram (bucket 6) - 1000ms+",
  "perf: file system write latency histogram (bucket 1) - 10-49ms",
  "perf: file system write latency histogram (bucket 2) - 50-99ms",
  "perf: file system write latency histogram (bucket 3) - 100-249ms",
  "perf: file system write latency histogram (bucket 4) - 250-499ms",
  "perf: file system write latency histogram (bucket 5) - 500-999ms",
  "perf: file system write latency histogram (bucket 6) - 1000ms+",
  "perf: operation read latency histogram (bucket 1) - 100-249us",
  "perf: operation read latency histogram (bucket 2) - 250-499us",
  "perf: operation read latency histogram (bucket 3) - 500-999us",
  "perf: operation read latency histogram (bucket 4) - 1000-9999us",
  "perf: operation read latency histogram (bucket 5) - 10000us+",
  "perf: operation write latency histogram (bucket 1) - 100-249us",
  "perf: operation write latency histogram (bucket 2) - 250-499us",
  "perf: operation write latency histogram (bucket 3) - 500-999us",
  "perf: operation write latency histogram (bucket 4) - 1000-9999us",
  "perf: operation write latency histogram (bucket 5) - 10000us+",
  "reconciliation: approximate byte size of timestamps in pages written",
  "reconciliation: approximate byte size of transaction IDs in pages written",
  "reconciliation: fast-path pages deleted",
  "reconciliation: internal-page overflow keys",
  "reconciliation: leaf-page overflow keys",
  "reconciliation: maximum seconds spent in a reconciliation call",
  "reconciliation: page reconciliation calls",
  "reconciliation: page reconciliation calls for eviction",
  "reconciliation: page reconciliation calls that resulted in values with prepared transaction "
  "metadata",
  "reconciliation: page reconciliation calls that resulted in values with timestamps",
  "reconciliation: page reconciliation calls that resulted in values with transaction ids",
  "reconciliation: pages deleted",
  "reconciliation: pages written including an aggregated newest start durable timestamp ",
  "reconciliation: pages written including an aggregated newest stop durable timestamp ",
  "reconciliation: pages written including an aggregated newest stop timestamp ",
  "reconciliation: pages written including an aggregated newest stop transaction ID",
  "reconciliation: pages written including an aggregated newest transaction ID ",
  "reconciliation: pages written including an aggregated oldest start timestamp ",
  "reconciliation: pages written including an aggregated prepare",
  "reconciliation: pages written including at least one prepare state",
  "reconciliation: pages written including at least one start durable timestamp",
  "reconciliation: pages written including at least one start timestamp",
  "reconciliation: pages written including at least one start transaction ID",
  "reconciliation: pages written including at least one stop durable timestamp",
  "reconciliation: pages written including at least one stop timestamp",
  "reconciliation: pages written including at least one stop transaction ID",
  "reconciliation: records written including a prepare state",
  "reconciliation: records written including a start durable timestamp",
  "reconciliation: records written including a start timestamp",
  "reconciliation: records written including a start transaction ID",
  "reconciliation: records written including a stop durable timestamp",
  "reconciliation: records written including a stop timestamp",
  "reconciliation: records written including a stop transaction ID",
  "reconciliation: split bytes currently awaiting free",
  "reconciliation: split objects currently awaiting free",
  "session: flush state races",
  "session: flush_tier operation calls",
  "session: open session count",
  "session: session query timestamp calls",
  "session: table alter failed calls",
  "session: table alter successful calls",
  "session: table alter unchanged and skipped",
  "session: table compact failed calls",
  "session: table compact successful calls",
  "session: table create failed calls",
  "session: table create successful calls",
  "session: table drop failed calls",
  "session: table drop successful calls",
  "session: table rename failed calls",
  "session: table rename successful calls",
  "session: table salvage failed calls",
  "session: table salvage successful calls",
  "session: table truncate failed calls",
  "session: table truncate successful calls",
  "session: table verify failed calls",
  "session: table verify successful calls",
  "session: tiered operations dequeued and processed",
  "session: tiered operations scheduled",
  "session: tiered storage local retention time (secs)",
  "session: tiered storage object size",
  "thread-state: active filesystem fsync calls",
  "thread-state: active filesystem read calls",
  "thread-state: active filesystem write calls",
  "thread-yield: application thread time evicting (usecs)",
  "thread-yield: application thread time waiting for cache (usecs)",
  "thread-yield: connection close blocked waiting for transaction state stabilization",
  "thread-yield: connection close yielded for lsm manager shutdown",
  "thread-yield: data handle lock yielded",
  "thread-yield: get reference for page index and slot time sleeping (usecs)",
  "thread-yield: log server sync yielded for log write",
  "thread-yield: page access yielded due to prepare state change",
  "thread-yield: page acquire busy blocked",
  "thread-yield: page acquire eviction blocked",
  "thread-yield: page acquire locked blocked",
  "thread-yield: page acquire read blocked",
  "thread-yield: page acquire time sleeping (usecs)",
  "thread-yield: page delete rollback time sleeping for state change (usecs)",
  "thread-yield: page reconciliation yielded due to child modification",
  "transaction: Number of prepared updates",
  "transaction: Number of prepared updates committed",
  "transaction: Number of prepared updates repeated on the same key",
  "transaction: Number of prepared updates rolled back",
  "transaction: prepared transactions",
  "transaction: prepared transactions committed",
  "transaction: prepared transactions currently active",
  "transaction: prepared transactions rolled back",
  "transaction: query timestamp calls",
  "transaction: race to read prepared update retry",
  "transaction: rollback to stable calls",
  "transaction: rollback to stable history store records with stop timestamps older than newer "
  "records",
  "transaction: rollback to stable inconsistent checkpoint",
  "transaction: rollback to stable keys removed",
  "transaction: rollback to stable keys restored",
  "transaction: rollback to stable pages visited",
  "transaction: rollback to stable restored tombstones from history store",
  "transaction: rollback to stable restored updates from history store",
  "transaction: rollback to stable sweeping history store keys",
  "transaction: rollback to stable tree walk skipping pages",
  "transaction: rollback to stable updates aborted",
  "transaction: rollback to stable updates removed from history store",
  "transaction: sessions scanned in each walk of concurrent sessions",
  "transaction: set timestamp calls",
  "transaction: set timestamp durable calls",
  "transaction: set timestamp durable updates",
  "transaction: set timestamp oldest calls",
  "transaction: set timestamp oldest updates",
  "transaction: set timestamp stable calls",
  "transaction: set timestamp stable updates",
  "transaction: transaction begins",
  "transaction: transaction checkpoint currently running",
  "transaction: transaction checkpoint currently running for history store file",
  "transaction: transaction checkpoint generation",
  "transaction: transaction checkpoint history store file duration (usecs)",
  "transaction: transaction checkpoint max time (msecs)",
  "transaction: transaction checkpoint min time (msecs)",
  "transaction: transaction checkpoint most recent duration for gathering all handles (usecs)",
  "transaction: transaction checkpoint most recent duration for gathering applied handles (usecs)",
  "transaction: transaction checkpoint most recent duration for gathering skipped handles (usecs)",
  "transaction: transaction checkpoint most recent handles applied",
  "transaction: transaction checkpoint most recent handles skipped",
  "transaction: transaction checkpoint most recent handles walked",
  "transaction: transaction checkpoint most recent time (msecs)",
  "transaction: transaction checkpoint prepare currently running",
  "transaction: transaction checkpoint prepare max time (msecs)",
  "transaction: transaction checkpoint prepare min time (msecs)",
  "transaction: transaction checkpoint prepare most recent time (msecs)",
  "transaction: transaction checkpoint prepare total time (msecs)",
  "transaction: transaction checkpoint scrub dirty target",
  "transaction: transaction checkpoint scrub time (msecs)",
  "transaction: transaction checkpoint total time (msecs)",
  "transaction: transaction checkpoints",
  "transaction: transaction checkpoints due to obsolete pages",
  "transaction: transaction checkpoints skipped because database was clean",
  "transaction: transaction failures due to history store",
  "transaction: transaction fsync calls for checkpoint after allocating the transaction ID",
  "transaction: transaction fsync duration for checkpoint after allocating the transaction ID "
  "(usecs)",
  "transaction: transaction range of IDs currently pinned",
  "transaction: transaction range of IDs currently pinned by a checkpoint",
  "transaction: transaction range of timestamps currently pinned",
  "transaction: transaction range of timestamps pinned by a checkpoint",
  "transaction: transaction range of timestamps pinned by the oldest active read timestamp",
  "transaction: transaction range of timestamps pinned by the oldest timestamp",
  "transaction: transaction read timestamp of the oldest active reader",
  "transaction: transaction rollback to stable currently running",
  "transaction: transaction sync calls",
  "transaction: transaction walk of concurrent sessions",
  "transaction: transactions committed",
  "transaction: transactions rolled back",
  "transaction: update conflicts",
};

int
__wt_stat_connection_desc(WT_CURSOR_STAT *cst, int slot, const char **p)
{
    WT_UNUSED(cst);
    *p = __stats_connection_desc[slot];
    return (0);
}

void
__wt_stat_connection_init_single(WT_CONNECTION_STATS *stats)
{
    memset(stats, 0, sizeof(*stats));
}

int
__wt_stat_connection_init(WT_SESSION_IMPL *session, WT_CONNECTION_IMPL *handle)
{
    int i;

    WT_RET(__wt_calloc(
      session, (size_t)WT_COUNTER_SLOTS, sizeof(*handle->stat_array), &handle->stat_array));

    for (i = 0; i < WT_COUNTER_SLOTS; ++i) {
        handle->stats[i] = &handle->stat_array[i];
        __wt_stat_connection_init_single(handle->stats[i]);
    }
    return (0);
}

void
__wt_stat_connection_discard(WT_SESSION_IMPL *session, WT_CONNECTION_IMPL *handle)
{
    __wt_free(session, handle->stat_array);
}

void
__wt_stat_connection_clear_single(WT_CONNECTION_STATS *stats)
{
    /* not clearing lsm_work_queue_app */
    /* not clearing lsm_work_queue_manager */
    stats->lsm_rows_merged = 0;
    stats->lsm_checkpoint_throttle = 0;
    stats->lsm_merge_throttle = 0;
    /* not clearing lsm_work_queue_switch */
    stats->lsm_work_units_discarded = 0;
    stats->lsm_work_units_done = 0;
    stats->lsm_work_units_created = 0;
    stats->lsm_work_queue_max = 0;
    stats->block_preload = 0;
    stats->block_read = 0;
    stats->block_write = 0;
    stats->block_byte_read = 0;
    stats->block_byte_read_mmap = 0;
    stats->block_byte_read_syscall = 0;
    stats->block_byte_write = 0;
    stats->block_byte_write_checkpoint = 0;
    stats->block_byte_write_mmap = 0;
    stats->block_byte_write_syscall = 0;
    stats->block_map_read = 0;
    stats->block_byte_map_read = 0;
    stats->block_remap_file_resize = 0;
    stats->block_remap_file_write = 0;
    stats->cache_read_app_count = 0;
    stats->cache_read_app_time = 0;
    stats->cache_write_app_count = 0;
    stats->cache_write_app_time = 0;
    /* not clearing cache_bytes_updates */
    /* not clearing cache_bytes_image */
    /* not clearing cache_bytes_hs */
    /* not clearing cache_bytes_inuse */
    /* not clearing cache_bytes_dirty_total */
    /* not clearing cache_bytes_other */
    stats->cache_bytes_read = 0;
    stats->cache_bytes_write = 0;
    /* not clearing cache_lookaside_score */
    stats->cache_eviction_checkpoint = 0;
    stats->cache_eviction_blocked_checkpoint_hs = 0;
    stats->cache_eviction_get_ref = 0;
    stats->cache_eviction_get_ref_empty = 0;
    stats->cache_eviction_get_ref_empty2 = 0;
    /* not clearing cache_eviction_aggressive_set */
    /* not clearing cache_eviction_empty_score */
    stats->cache_eviction_walk_passes = 0;
    stats->cache_eviction_queue_empty = 0;
    stats->cache_eviction_queue_not_empty = 0;
    stats->cache_eviction_server_evicting = 0;
    stats->cache_eviction_server_slept = 0;
    stats->cache_eviction_slow = 0;
    stats->cache_eviction_walk_leaf_notfound = 0;
    /* not clearing cache_eviction_state */
    stats->cache_eviction_target_page_lt10 = 0;
    stats->cache_eviction_target_page_lt32 = 0;
    stats->cache_eviction_target_page_ge128 = 0;
    stats->cache_eviction_target_page_lt64 = 0;
    stats->cache_eviction_target_page_lt128 = 0;
    stats->cache_eviction_target_page_reduced = 0;
    stats->cache_eviction_target_strategy_both_clean_and_dirty = 0;
    stats->cache_eviction_target_strategy_clean = 0;
    stats->cache_eviction_target_strategy_dirty = 0;
    stats->cache_eviction_walks_abandoned = 0;
    stats->cache_eviction_walks_stopped = 0;
    stats->cache_eviction_walks_gave_up_no_targets = 0;
    stats->cache_eviction_walks_gave_up_ratio = 0;
    stats->cache_eviction_walks_ended = 0;
    stats->cache_eviction_walk_restart = 0;
    stats->cache_eviction_walk_from_root = 0;
    stats->cache_eviction_walk_saved_pos = 0;
    /* not clearing cache_eviction_active_workers */
    stats->cache_eviction_worker_created = 0;
    stats->cache_eviction_worker_evicting = 0;
    stats->cache_eviction_worker_removed = 0;
    /* not clearing cache_eviction_stable_state_workers */
    /* not clearing cache_eviction_walks_active */
    stats->cache_eviction_walks_started = 0;
    stats->cache_eviction_force_retune = 0;
    stats->cache_eviction_force_hs_fail = 0;
    stats->cache_eviction_force_hs = 0;
    stats->cache_eviction_force_hs_success = 0;
    stats->cache_eviction_force_clean = 0;
    stats->cache_eviction_force_clean_time = 0;
    stats->cache_eviction_force_dirty = 0;
    stats->cache_eviction_force_dirty_time = 0;
    stats->cache_eviction_force_delete = 0;
    stats->cache_eviction_force = 0;
    stats->cache_eviction_force_fail = 0;
    stats->cache_eviction_force_fail_time = 0;
    stats->cache_eviction_hazard = 0;
    stats->cache_hazard_checks = 0;
    stats->cache_hazard_walks = 0;
    stats->cache_hazard_max = 0;
    /* not clearing cache_hs_score */
    stats->cache_hs_insert = 0;
    stats->cache_hs_insert_restart = 0;
    /* not clearing cache_hs_ondisk_max */
    /* not clearing cache_hs_ondisk */
    stats->cache_hs_order_lose_durable_timestamp = 0;
    stats->cache_hs_order_reinsert = 0;
    stats->cache_hs_read = 0;
    stats->cache_hs_read_miss = 0;
    stats->cache_hs_read_squash = 0;
    stats->cache_hs_key_truncate_rts_unstable = 0;
    stats->cache_hs_key_truncate_rts = 0;
    stats->cache_hs_key_truncate = 0;
    stats->cache_hs_key_truncate_onpage_removal = 0;
    stats->cache_hs_order_remove = 0;
    stats->cache_hs_write_squash = 0;
    stats->cache_inmem_splittable = 0;
    stats->cache_inmem_split = 0;
    stats->cache_eviction_internal = 0;
    stats->cache_eviction_internal_pages_queued = 0;
    stats->cache_eviction_internal_pages_seen = 0;
    stats->cache_eviction_internal_pages_already_queued = 0;
    stats->cache_eviction_split_internal = 0;
    stats->cache_eviction_split_leaf = 0;
    /* not clearing cache_bytes_max */
    /* not clearing cache_eviction_maximum_page_size */
    stats->cache_eviction_dirty = 0;
    stats->cache_eviction_app_dirty = 0;
    stats->cache_timed_out_ops = 0;
    stats->cache_read_overflow = 0;
    stats->cache_eviction_deepen = 0;
    stats->cache_write_hs = 0;
    /* not clearing cache_pages_inuse */
    stats->cache_eviction_app = 0;
    stats->cache_eviction_pages_in_parallel_with_checkpoint = 0;
    stats->cache_eviction_pages_queued = 0;
    stats->cache_eviction_pages_queued_post_lru = 0;
    stats->cache_eviction_pages_queued_urgent = 0;
    stats->cache_eviction_pages_queued_oldest = 0;
    stats->cache_eviction_pages_queued_urgent_hs_dirty = 0;
    stats->cache_read = 0;
    stats->cache_read_deleted = 0;
    stats->cache_read_deleted_prepared = 0;
    stats->cache_pages_requested = 0;
    stats->cache_eviction_pages_seen = 0;
    stats->cache_eviction_pages_already_queued = 0;
    stats->cache_eviction_fail = 0;
    stats->cache_eviction_fail_parent_has_overflow_items = 0;
    stats->cache_eviction_fail_active_children_on_an_internal_page = 0;
    stats->cache_eviction_fail_in_reconciliation = 0;
    stats->cache_eviction_fail_checkpoint_out_of_order_ts = 0;
    stats->cache_eviction_walk = 0;
    stats->cache_write = 0;
    stats->cache_write_restore = 0;
    /* not clearing cache_overhead */
    /* not clearing cache_bytes_internal */
    /* not clearing cache_bytes_leaf */
    /* not clearing cache_bytes_dirty */
    /* not clearing cache_pages_dirty */
    stats->cache_eviction_clean = 0;
    stats->fsync_all_fh_total = 0;
    stats->fsync_all_fh = 0;
    /* not clearing fsync_all_time */
    stats->capacity_bytes_read = 0;
    stats->capacity_bytes_ckpt = 0;
    stats->capacity_bytes_evict = 0;
    stats->capacity_bytes_log = 0;
    stats->capacity_bytes_written = 0;
    stats->capacity_threshold = 0;
    stats->capacity_time_total = 0;
    stats->capacity_time_ckpt = 0;
    stats->capacity_time_evict = 0;
    stats->capacity_time_log = 0;
    stats->capacity_time_read = 0;
    stats->cc_pages_evict = 0;
    stats->cc_pages_removed = 0;
    stats->cc_pages_walk_skipped = 0;
    stats->cc_pages_visited = 0;
    stats->cond_auto_wait_reset = 0;
    stats->cond_auto_wait = 0;
    stats->cond_auto_wait_skipped = 0;
    stats->time_travel = 0;
    /* not clearing file_open */
    /* not clearing buckets_dh */
    /* not clearing buckets */
    stats->memory_allocation = 0;
    stats->memory_free = 0;
    stats->memory_grow = 0;
    stats->cond_wait = 0;
    stats->rwlock_read = 0;
    stats->rwlock_write = 0;
    stats->fsync_io = 0;
    stats->read_io = 0;
    stats->write_io = 0;
    stats->cursor_next_skip_total = 0;
    stats->cursor_prev_skip_total = 0;
    stats->cursor_skip_hs_cur_position = 0;
<<<<<<< HEAD
=======
    stats->cursor_next_skip_page_count = 0;
    stats->cursor_prev_skip_page_count = 0;
>>>>>>> 87de7824
    stats->cursor_search_near_prefix_fast_paths = 0;
    /* not clearing cursor_cached_count */
    stats->cursor_insert_bulk = 0;
    stats->cursor_cache = 0;
    stats->cursor_create = 0;
    stats->cursor_insert = 0;
    stats->cursor_insert_bytes = 0;
    stats->cursor_modify = 0;
    stats->cursor_modify_bytes = 0;
    stats->cursor_modify_bytes_touch = 0;
    stats->cursor_next = 0;
    stats->cursor_next_hs_tombstone = 0;
    stats->cursor_next_skip_ge_100 = 0;
    stats->cursor_next_skip_lt_100 = 0;
    stats->cursor_restart = 0;
    stats->cursor_prev = 0;
    stats->cursor_prev_hs_tombstone = 0;
    stats->cursor_prev_skip_ge_100 = 0;
    stats->cursor_prev_skip_lt_100 = 0;
    stats->cursor_remove = 0;
    stats->cursor_remove_bytes = 0;
    stats->cursor_reserve = 0;
    stats->cursor_reset = 0;
    stats->cursor_search = 0;
    stats->cursor_search_hs = 0;
    stats->cursor_search_near = 0;
    stats->cursor_sweep_buckets = 0;
    stats->cursor_sweep_closed = 0;
    stats->cursor_sweep_examined = 0;
    stats->cursor_sweep = 0;
    stats->cursor_truncate = 0;
    stats->cursor_update = 0;
    stats->cursor_update_bytes = 0;
    stats->cursor_update_bytes_changed = 0;
    stats->cursor_reopen = 0;
    /* not clearing cursor_open_count */
    /* not clearing dh_conn_handle_size */
    /* not clearing dh_conn_handle_count */
    stats->dh_sweep_ref = 0;
    stats->dh_sweep_close = 0;
    stats->dh_sweep_remove = 0;
    stats->dh_sweep_tod = 0;
    stats->dh_sweeps = 0;
    stats->dh_sweep_skip_ckpt = 0;
    stats->dh_session_handles = 0;
    stats->dh_session_sweeps = 0;
    stats->lock_checkpoint_count = 0;
    stats->lock_checkpoint_wait_application = 0;
    stats->lock_checkpoint_wait_internal = 0;
    stats->lock_dhandle_wait_application = 0;
    stats->lock_dhandle_wait_internal = 0;
    stats->lock_dhandle_read_count = 0;
    stats->lock_dhandle_write_count = 0;
    stats->lock_durable_timestamp_wait_application = 0;
    stats->lock_durable_timestamp_wait_internal = 0;
    stats->lock_durable_timestamp_read_count = 0;
    stats->lock_durable_timestamp_write_count = 0;
    stats->lock_metadata_count = 0;
    stats->lock_metadata_wait_application = 0;
    stats->lock_metadata_wait_internal = 0;
    stats->lock_read_timestamp_wait_application = 0;
    stats->lock_read_timestamp_wait_internal = 0;
    stats->lock_read_timestamp_read_count = 0;
    stats->lock_read_timestamp_write_count = 0;
    stats->lock_schema_count = 0;
    stats->lock_schema_wait_application = 0;
    stats->lock_schema_wait_internal = 0;
    stats->lock_table_wait_application = 0;
    stats->lock_table_wait_internal = 0;
    stats->lock_table_read_count = 0;
    stats->lock_table_write_count = 0;
    stats->lock_txn_global_wait_application = 0;
    stats->lock_txn_global_wait_internal = 0;
    stats->lock_txn_global_read_count = 0;
    stats->lock_txn_global_write_count = 0;
    stats->log_slot_switch_busy = 0;
    stats->log_force_archive_sleep = 0;
    stats->log_bytes_payload = 0;
    stats->log_bytes_written = 0;
    stats->log_zero_fills = 0;
    stats->log_flush = 0;
    stats->log_force_write = 0;
    stats->log_force_write_skip = 0;
    stats->log_compress_writes = 0;
    stats->log_compress_write_fails = 0;
    stats->log_compress_small = 0;
    stats->log_release_write_lsn = 0;
    stats->log_scans = 0;
    stats->log_scan_rereads = 0;
    stats->log_write_lsn = 0;
    stats->log_write_lsn_skip = 0;
    stats->log_sync = 0;
    /* not clearing log_sync_duration */
    stats->log_sync_dir = 0;
    /* not clearing log_sync_dir_duration */
    stats->log_writes = 0;
    stats->log_slot_consolidated = 0;
    /* not clearing log_max_filesize */
    /* not clearing log_prealloc_max */
    stats->log_prealloc_missed = 0;
    stats->log_prealloc_files = 0;
    stats->log_prealloc_used = 0;
    stats->log_scan_records = 0;
    stats->log_slot_close_race = 0;
    stats->log_slot_close_unbuf = 0;
    stats->log_slot_closes = 0;
    stats->log_slot_races = 0;
    stats->log_slot_yield_race = 0;
    stats->log_slot_immediate = 0;
    stats->log_slot_yield_close = 0;
    stats->log_slot_yield_sleep = 0;
    stats->log_slot_yield = 0;
    stats->log_slot_active_closed = 0;
    /* not clearing log_slot_yield_duration */
    stats->log_slot_no_free_slots = 0;
    stats->log_slot_unbuffered = 0;
    stats->log_compress_mem = 0;
    /* not clearing log_buffer_size */
    stats->log_compress_len = 0;
    stats->log_slot_coalesced = 0;
    stats->log_close_yields = 0;
    stats->perf_hist_fsread_latency_lt50 = 0;
    stats->perf_hist_fsread_latency_lt100 = 0;
    stats->perf_hist_fsread_latency_lt250 = 0;
    stats->perf_hist_fsread_latency_lt500 = 0;
    stats->perf_hist_fsread_latency_lt1000 = 0;
    stats->perf_hist_fsread_latency_gt1000 = 0;
    stats->perf_hist_fswrite_latency_lt50 = 0;
    stats->perf_hist_fswrite_latency_lt100 = 0;
    stats->perf_hist_fswrite_latency_lt250 = 0;
    stats->perf_hist_fswrite_latency_lt500 = 0;
    stats->perf_hist_fswrite_latency_lt1000 = 0;
    stats->perf_hist_fswrite_latency_gt1000 = 0;
    stats->perf_hist_opread_latency_lt250 = 0;
    stats->perf_hist_opread_latency_lt500 = 0;
    stats->perf_hist_opread_latency_lt1000 = 0;
    stats->perf_hist_opread_latency_lt10000 = 0;
    stats->perf_hist_opread_latency_gt10000 = 0;
    stats->perf_hist_opwrite_latency_lt250 = 0;
    stats->perf_hist_opwrite_latency_lt500 = 0;
    stats->perf_hist_opwrite_latency_lt1000 = 0;
    stats->perf_hist_opwrite_latency_lt10000 = 0;
    stats->perf_hist_opwrite_latency_gt10000 = 0;
    stats->rec_time_window_bytes_ts = 0;
    stats->rec_time_window_bytes_txn = 0;
    stats->rec_page_delete_fast = 0;
    stats->rec_overflow_key_internal = 0;
    stats->rec_overflow_key_leaf = 0;
    /* not clearing rec_maximum_seconds */
    stats->rec_pages = 0;
    stats->rec_pages_eviction = 0;
    stats->rec_pages_with_prepare = 0;
    stats->rec_pages_with_ts = 0;
    stats->rec_pages_with_txn = 0;
    stats->rec_page_delete = 0;
    stats->rec_time_aggr_newest_start_durable_ts = 0;
    stats->rec_time_aggr_newest_stop_durable_ts = 0;
    stats->rec_time_aggr_newest_stop_ts = 0;
    stats->rec_time_aggr_newest_stop_txn = 0;
    stats->rec_time_aggr_newest_txn = 0;
    stats->rec_time_aggr_oldest_start_ts = 0;
    stats->rec_time_aggr_prepared = 0;
    stats->rec_time_window_pages_prepared = 0;
    stats->rec_time_window_pages_durable_start_ts = 0;
    stats->rec_time_window_pages_start_ts = 0;
    stats->rec_time_window_pages_start_txn = 0;
    stats->rec_time_window_pages_durable_stop_ts = 0;
    stats->rec_time_window_pages_stop_ts = 0;
    stats->rec_time_window_pages_stop_txn = 0;
    stats->rec_time_window_prepared = 0;
    stats->rec_time_window_durable_start_ts = 0;
    stats->rec_time_window_start_ts = 0;
    stats->rec_time_window_start_txn = 0;
    stats->rec_time_window_durable_stop_ts = 0;
    stats->rec_time_window_stop_ts = 0;
    stats->rec_time_window_stop_txn = 0;
    /* not clearing rec_split_stashed_bytes */
    /* not clearing rec_split_stashed_objects */
    stats->flush_state_races = 0;
    stats->flush_tier = 0;
    /* not clearing session_open */
    stats->session_query_ts = 0;
    /* not clearing session_table_alter_fail */
    /* not clearing session_table_alter_success */
    /* not clearing session_table_alter_skip */
    /* not clearing session_table_compact_fail */
    /* not clearing session_table_compact_success */
    /* not clearing session_table_create_fail */
    /* not clearing session_table_create_success */
    /* not clearing session_table_drop_fail */
    /* not clearing session_table_drop_success */
    /* not clearing session_table_rename_fail */
    /* not clearing session_table_rename_success */
    /* not clearing session_table_salvage_fail */
    /* not clearing session_table_salvage_success */
    /* not clearing session_table_truncate_fail */
    /* not clearing session_table_truncate_success */
    /* not clearing session_table_verify_fail */
    /* not clearing session_table_verify_success */
    stats->tiered_work_units_dequeued = 0;
    stats->tiered_work_units_created = 0;
    /* not clearing tiered_retention */
    /* not clearing tiered_object_size */
    /* not clearing thread_fsync_active */
    /* not clearing thread_read_active */
    /* not clearing thread_write_active */
    stats->application_evict_time = 0;
    stats->application_cache_time = 0;
    stats->txn_release_blocked = 0;
    stats->conn_close_blocked_lsm = 0;
    stats->dhandle_lock_blocked = 0;
    stats->page_index_slot_ref_blocked = 0;
    stats->log_server_sync_blocked = 0;
    stats->prepared_transition_blocked_page = 0;
    stats->page_busy_blocked = 0;
    stats->page_forcible_evict_blocked = 0;
    stats->page_locked_blocked = 0;
    stats->page_read_blocked = 0;
    stats->page_sleep = 0;
    stats->page_del_rollback_blocked = 0;
    stats->child_modify_blocked_page = 0;
    stats->txn_prepared_updates = 0;
    stats->txn_prepared_updates_committed = 0;
    stats->txn_prepared_updates_key_repeated = 0;
    stats->txn_prepared_updates_rolledback = 0;
    stats->txn_prepare = 0;
    stats->txn_prepare_commit = 0;
    stats->txn_prepare_active = 0;
    stats->txn_prepare_rollback = 0;
    stats->txn_query_ts = 0;
    stats->txn_read_race_prepare_update = 0;
    stats->txn_rts = 0;
    stats->txn_rts_hs_stop_older_than_newer_start = 0;
    stats->txn_rts_inconsistent_ckpt = 0;
    stats->txn_rts_keys_removed = 0;
    stats->txn_rts_keys_restored = 0;
    stats->txn_rts_pages_visited = 0;
    stats->txn_rts_hs_restore_tombstones = 0;
    stats->txn_rts_hs_restore_updates = 0;
    stats->txn_rts_sweep_hs_keys = 0;
    stats->txn_rts_tree_walk_skip_pages = 0;
    stats->txn_rts_upd_aborted = 0;
    stats->txn_rts_hs_removed = 0;
    stats->txn_sessions_walked = 0;
    stats->txn_set_ts = 0;
    stats->txn_set_ts_durable = 0;
    stats->txn_set_ts_durable_upd = 0;
    stats->txn_set_ts_oldest = 0;
    stats->txn_set_ts_oldest_upd = 0;
    stats->txn_set_ts_stable = 0;
    stats->txn_set_ts_stable_upd = 0;
    stats->txn_begin = 0;
    /* not clearing txn_checkpoint_running */
    /* not clearing txn_checkpoint_running_hs */
    /* not clearing txn_checkpoint_generation */
    stats->txn_hs_ckpt_duration = 0;
    /* not clearing txn_checkpoint_time_max */
    /* not clearing txn_checkpoint_time_min */
    /* not clearing txn_checkpoint_handle_duration */
    /* not clearing txn_checkpoint_handle_duration_apply */
    /* not clearing txn_checkpoint_handle_duration_skip */
    stats->txn_checkpoint_handle_applied = 0;
    stats->txn_checkpoint_handle_skipped = 0;
    stats->txn_checkpoint_handle_walked = 0;
    /* not clearing txn_checkpoint_time_recent */
    /* not clearing txn_checkpoint_prep_running */
    /* not clearing txn_checkpoint_prep_max */
    /* not clearing txn_checkpoint_prep_min */
    /* not clearing txn_checkpoint_prep_recent */
    /* not clearing txn_checkpoint_prep_total */
    /* not clearing txn_checkpoint_scrub_target */
    /* not clearing txn_checkpoint_scrub_time */
    /* not clearing txn_checkpoint_time_total */
    stats->txn_checkpoint = 0;
    stats->txn_checkpoint_obsolete_applied = 0;
    stats->txn_checkpoint_skipped = 0;
    stats->txn_fail_cache = 0;
    stats->txn_checkpoint_fsync_post = 0;
    /* not clearing txn_checkpoint_fsync_post_duration */
    /* not clearing txn_pinned_range */
    /* not clearing txn_pinned_checkpoint_range */
    /* not clearing txn_pinned_timestamp */
    /* not clearing txn_pinned_timestamp_checkpoint */
    /* not clearing txn_pinned_timestamp_reader */
    /* not clearing txn_pinned_timestamp_oldest */
    /* not clearing txn_timestamp_oldest_active_read */
    /* not clearing txn_rollback_to_stable_running */
    stats->txn_sync = 0;
    stats->txn_walk_sessions = 0;
    stats->txn_commit = 0;
    stats->txn_rollback = 0;
    stats->txn_update_conflict = 0;
}

void
__wt_stat_connection_clear_all(WT_CONNECTION_STATS **stats)
{
    u_int i;

    for (i = 0; i < WT_COUNTER_SLOTS; ++i)
        __wt_stat_connection_clear_single(stats[i]);
}

void
__wt_stat_connection_aggregate(WT_CONNECTION_STATS **from, WT_CONNECTION_STATS *to)
{
    int64_t v;

    to->lsm_work_queue_app += WT_STAT_READ(from, lsm_work_queue_app);
    to->lsm_work_queue_manager += WT_STAT_READ(from, lsm_work_queue_manager);
    to->lsm_rows_merged += WT_STAT_READ(from, lsm_rows_merged);
    to->lsm_checkpoint_throttle += WT_STAT_READ(from, lsm_checkpoint_throttle);
    to->lsm_merge_throttle += WT_STAT_READ(from, lsm_merge_throttle);
    to->lsm_work_queue_switch += WT_STAT_READ(from, lsm_work_queue_switch);
    to->lsm_work_units_discarded += WT_STAT_READ(from, lsm_work_units_discarded);
    to->lsm_work_units_done += WT_STAT_READ(from, lsm_work_units_done);
    to->lsm_work_units_created += WT_STAT_READ(from, lsm_work_units_created);
    to->lsm_work_queue_max += WT_STAT_READ(from, lsm_work_queue_max);
    to->block_preload += WT_STAT_READ(from, block_preload);
    to->block_read += WT_STAT_READ(from, block_read);
    to->block_write += WT_STAT_READ(from, block_write);
    to->block_byte_read += WT_STAT_READ(from, block_byte_read);
    to->block_byte_read_mmap += WT_STAT_READ(from, block_byte_read_mmap);
    to->block_byte_read_syscall += WT_STAT_READ(from, block_byte_read_syscall);
    to->block_byte_write += WT_STAT_READ(from, block_byte_write);
    to->block_byte_write_checkpoint += WT_STAT_READ(from, block_byte_write_checkpoint);
    to->block_byte_write_mmap += WT_STAT_READ(from, block_byte_write_mmap);
    to->block_byte_write_syscall += WT_STAT_READ(from, block_byte_write_syscall);
    to->block_map_read += WT_STAT_READ(from, block_map_read);
    to->block_byte_map_read += WT_STAT_READ(from, block_byte_map_read);
    to->block_remap_file_resize += WT_STAT_READ(from, block_remap_file_resize);
    to->block_remap_file_write += WT_STAT_READ(from, block_remap_file_write);
    to->cache_read_app_count += WT_STAT_READ(from, cache_read_app_count);
    to->cache_read_app_time += WT_STAT_READ(from, cache_read_app_time);
    to->cache_write_app_count += WT_STAT_READ(from, cache_write_app_count);
    to->cache_write_app_time += WT_STAT_READ(from, cache_write_app_time);
    to->cache_bytes_updates += WT_STAT_READ(from, cache_bytes_updates);
    to->cache_bytes_image += WT_STAT_READ(from, cache_bytes_image);
    to->cache_bytes_hs += WT_STAT_READ(from, cache_bytes_hs);
    to->cache_bytes_inuse += WT_STAT_READ(from, cache_bytes_inuse);
    to->cache_bytes_dirty_total += WT_STAT_READ(from, cache_bytes_dirty_total);
    to->cache_bytes_other += WT_STAT_READ(from, cache_bytes_other);
    to->cache_bytes_read += WT_STAT_READ(from, cache_bytes_read);
    to->cache_bytes_write += WT_STAT_READ(from, cache_bytes_write);
    to->cache_lookaside_score += WT_STAT_READ(from, cache_lookaside_score);
    to->cache_eviction_checkpoint += WT_STAT_READ(from, cache_eviction_checkpoint);
    to->cache_eviction_blocked_checkpoint_hs +=
      WT_STAT_READ(from, cache_eviction_blocked_checkpoint_hs);
    to->cache_eviction_get_ref += WT_STAT_READ(from, cache_eviction_get_ref);
    to->cache_eviction_get_ref_empty += WT_STAT_READ(from, cache_eviction_get_ref_empty);
    to->cache_eviction_get_ref_empty2 += WT_STAT_READ(from, cache_eviction_get_ref_empty2);
    to->cache_eviction_aggressive_set += WT_STAT_READ(from, cache_eviction_aggressive_set);
    to->cache_eviction_empty_score += WT_STAT_READ(from, cache_eviction_empty_score);
    to->cache_eviction_walk_passes += WT_STAT_READ(from, cache_eviction_walk_passes);
    to->cache_eviction_queue_empty += WT_STAT_READ(from, cache_eviction_queue_empty);
    to->cache_eviction_queue_not_empty += WT_STAT_READ(from, cache_eviction_queue_not_empty);
    to->cache_eviction_server_evicting += WT_STAT_READ(from, cache_eviction_server_evicting);
    to->cache_eviction_server_slept += WT_STAT_READ(from, cache_eviction_server_slept);
    to->cache_eviction_slow += WT_STAT_READ(from, cache_eviction_slow);
    to->cache_eviction_walk_leaf_notfound += WT_STAT_READ(from, cache_eviction_walk_leaf_notfound);
    to->cache_eviction_state += WT_STAT_READ(from, cache_eviction_state);
    to->cache_eviction_target_page_lt10 += WT_STAT_READ(from, cache_eviction_target_page_lt10);
    to->cache_eviction_target_page_lt32 += WT_STAT_READ(from, cache_eviction_target_page_lt32);
    to->cache_eviction_target_page_ge128 += WT_STAT_READ(from, cache_eviction_target_page_ge128);
    to->cache_eviction_target_page_lt64 += WT_STAT_READ(from, cache_eviction_target_page_lt64);
    to->cache_eviction_target_page_lt128 += WT_STAT_READ(from, cache_eviction_target_page_lt128);
    to->cache_eviction_target_page_reduced +=
      WT_STAT_READ(from, cache_eviction_target_page_reduced);
    to->cache_eviction_target_strategy_both_clean_and_dirty +=
      WT_STAT_READ(from, cache_eviction_target_strategy_both_clean_and_dirty);
    to->cache_eviction_target_strategy_clean +=
      WT_STAT_READ(from, cache_eviction_target_strategy_clean);
    to->cache_eviction_target_strategy_dirty +=
      WT_STAT_READ(from, cache_eviction_target_strategy_dirty);
    to->cache_eviction_walks_abandoned += WT_STAT_READ(from, cache_eviction_walks_abandoned);
    to->cache_eviction_walks_stopped += WT_STAT_READ(from, cache_eviction_walks_stopped);
    to->cache_eviction_walks_gave_up_no_targets +=
      WT_STAT_READ(from, cache_eviction_walks_gave_up_no_targets);
    to->cache_eviction_walks_gave_up_ratio +=
      WT_STAT_READ(from, cache_eviction_walks_gave_up_ratio);
    to->cache_eviction_walks_ended += WT_STAT_READ(from, cache_eviction_walks_ended);
    to->cache_eviction_walk_restart += WT_STAT_READ(from, cache_eviction_walk_restart);
    to->cache_eviction_walk_from_root += WT_STAT_READ(from, cache_eviction_walk_from_root);
    to->cache_eviction_walk_saved_pos += WT_STAT_READ(from, cache_eviction_walk_saved_pos);
    to->cache_eviction_active_workers += WT_STAT_READ(from, cache_eviction_active_workers);
    to->cache_eviction_worker_created += WT_STAT_READ(from, cache_eviction_worker_created);
    to->cache_eviction_worker_evicting += WT_STAT_READ(from, cache_eviction_worker_evicting);
    to->cache_eviction_worker_removed += WT_STAT_READ(from, cache_eviction_worker_removed);
    to->cache_eviction_stable_state_workers +=
      WT_STAT_READ(from, cache_eviction_stable_state_workers);
    to->cache_eviction_walks_active += WT_STAT_READ(from, cache_eviction_walks_active);
    to->cache_eviction_walks_started += WT_STAT_READ(from, cache_eviction_walks_started);
    to->cache_eviction_force_retune += WT_STAT_READ(from, cache_eviction_force_retune);
    to->cache_eviction_force_hs_fail += WT_STAT_READ(from, cache_eviction_force_hs_fail);
    to->cache_eviction_force_hs += WT_STAT_READ(from, cache_eviction_force_hs);
    to->cache_eviction_force_hs_success += WT_STAT_READ(from, cache_eviction_force_hs_success);
    to->cache_eviction_force_clean += WT_STAT_READ(from, cache_eviction_force_clean);
    to->cache_eviction_force_clean_time += WT_STAT_READ(from, cache_eviction_force_clean_time);
    to->cache_eviction_force_dirty += WT_STAT_READ(from, cache_eviction_force_dirty);
    to->cache_eviction_force_dirty_time += WT_STAT_READ(from, cache_eviction_force_dirty_time);
    to->cache_eviction_force_delete += WT_STAT_READ(from, cache_eviction_force_delete);
    to->cache_eviction_force += WT_STAT_READ(from, cache_eviction_force);
    to->cache_eviction_force_fail += WT_STAT_READ(from, cache_eviction_force_fail);
    to->cache_eviction_force_fail_time += WT_STAT_READ(from, cache_eviction_force_fail_time);
    to->cache_eviction_hazard += WT_STAT_READ(from, cache_eviction_hazard);
    to->cache_hazard_checks += WT_STAT_READ(from, cache_hazard_checks);
    to->cache_hazard_walks += WT_STAT_READ(from, cache_hazard_walks);
    if ((v = WT_STAT_READ(from, cache_hazard_max)) > to->cache_hazard_max)
        to->cache_hazard_max = v;
    to->cache_hs_score += WT_STAT_READ(from, cache_hs_score);
    to->cache_hs_insert += WT_STAT_READ(from, cache_hs_insert);
    to->cache_hs_insert_restart += WT_STAT_READ(from, cache_hs_insert_restart);
    to->cache_hs_ondisk_max += WT_STAT_READ(from, cache_hs_ondisk_max);
    to->cache_hs_ondisk += WT_STAT_READ(from, cache_hs_ondisk);
    to->cache_hs_order_lose_durable_timestamp +=
      WT_STAT_READ(from, cache_hs_order_lose_durable_timestamp);
    to->cache_hs_order_reinsert += WT_STAT_READ(from, cache_hs_order_reinsert);
    to->cache_hs_read += WT_STAT_READ(from, cache_hs_read);
    to->cache_hs_read_miss += WT_STAT_READ(from, cache_hs_read_miss);
    to->cache_hs_read_squash += WT_STAT_READ(from, cache_hs_read_squash);
    to->cache_hs_key_truncate_rts_unstable +=
      WT_STAT_READ(from, cache_hs_key_truncate_rts_unstable);
    to->cache_hs_key_truncate_rts += WT_STAT_READ(from, cache_hs_key_truncate_rts);
    to->cache_hs_key_truncate += WT_STAT_READ(from, cache_hs_key_truncate);
    to->cache_hs_key_truncate_onpage_removal +=
      WT_STAT_READ(from, cache_hs_key_truncate_onpage_removal);
    to->cache_hs_order_remove += WT_STAT_READ(from, cache_hs_order_remove);
    to->cache_hs_write_squash += WT_STAT_READ(from, cache_hs_write_squash);
    to->cache_inmem_splittable += WT_STAT_READ(from, cache_inmem_splittable);
    to->cache_inmem_split += WT_STAT_READ(from, cache_inmem_split);
    to->cache_eviction_internal += WT_STAT_READ(from, cache_eviction_internal);
    to->cache_eviction_internal_pages_queued +=
      WT_STAT_READ(from, cache_eviction_internal_pages_queued);
    to->cache_eviction_internal_pages_seen +=
      WT_STAT_READ(from, cache_eviction_internal_pages_seen);
    to->cache_eviction_internal_pages_already_queued +=
      WT_STAT_READ(from, cache_eviction_internal_pages_already_queued);
    to->cache_eviction_split_internal += WT_STAT_READ(from, cache_eviction_split_internal);
    to->cache_eviction_split_leaf += WT_STAT_READ(from, cache_eviction_split_leaf);
    to->cache_bytes_max += WT_STAT_READ(from, cache_bytes_max);
    to->cache_eviction_maximum_page_size += WT_STAT_READ(from, cache_eviction_maximum_page_size);
    to->cache_eviction_dirty += WT_STAT_READ(from, cache_eviction_dirty);
    to->cache_eviction_app_dirty += WT_STAT_READ(from, cache_eviction_app_dirty);
    to->cache_timed_out_ops += WT_STAT_READ(from, cache_timed_out_ops);
    to->cache_read_overflow += WT_STAT_READ(from, cache_read_overflow);
    to->cache_eviction_deepen += WT_STAT_READ(from, cache_eviction_deepen);
    to->cache_write_hs += WT_STAT_READ(from, cache_write_hs);
    to->cache_pages_inuse += WT_STAT_READ(from, cache_pages_inuse);
    to->cache_eviction_app += WT_STAT_READ(from, cache_eviction_app);
    to->cache_eviction_pages_in_parallel_with_checkpoint +=
      WT_STAT_READ(from, cache_eviction_pages_in_parallel_with_checkpoint);
    to->cache_eviction_pages_queued += WT_STAT_READ(from, cache_eviction_pages_queued);
    to->cache_eviction_pages_queued_post_lru +=
      WT_STAT_READ(from, cache_eviction_pages_queued_post_lru);
    to->cache_eviction_pages_queued_urgent +=
      WT_STAT_READ(from, cache_eviction_pages_queued_urgent);
    to->cache_eviction_pages_queued_oldest +=
      WT_STAT_READ(from, cache_eviction_pages_queued_oldest);
    to->cache_eviction_pages_queued_urgent_hs_dirty +=
      WT_STAT_READ(from, cache_eviction_pages_queued_urgent_hs_dirty);
    to->cache_read += WT_STAT_READ(from, cache_read);
    to->cache_read_deleted += WT_STAT_READ(from, cache_read_deleted);
    to->cache_read_deleted_prepared += WT_STAT_READ(from, cache_read_deleted_prepared);
    to->cache_pages_requested += WT_STAT_READ(from, cache_pages_requested);
    to->cache_eviction_pages_seen += WT_STAT_READ(from, cache_eviction_pages_seen);
    to->cache_eviction_pages_already_queued +=
      WT_STAT_READ(from, cache_eviction_pages_already_queued);
    to->cache_eviction_fail += WT_STAT_READ(from, cache_eviction_fail);
    to->cache_eviction_fail_parent_has_overflow_items +=
      WT_STAT_READ(from, cache_eviction_fail_parent_has_overflow_items);
    to->cache_eviction_fail_active_children_on_an_internal_page +=
      WT_STAT_READ(from, cache_eviction_fail_active_children_on_an_internal_page);
    to->cache_eviction_fail_in_reconciliation +=
      WT_STAT_READ(from, cache_eviction_fail_in_reconciliation);
    to->cache_eviction_fail_checkpoint_out_of_order_ts +=
      WT_STAT_READ(from, cache_eviction_fail_checkpoint_out_of_order_ts);
    to->cache_eviction_walk += WT_STAT_READ(from, cache_eviction_walk);
    to->cache_write += WT_STAT_READ(from, cache_write);
    to->cache_write_restore += WT_STAT_READ(from, cache_write_restore);
    to->cache_overhead += WT_STAT_READ(from, cache_overhead);
    to->cache_bytes_internal += WT_STAT_READ(from, cache_bytes_internal);
    to->cache_bytes_leaf += WT_STAT_READ(from, cache_bytes_leaf);
    to->cache_bytes_dirty += WT_STAT_READ(from, cache_bytes_dirty);
    to->cache_pages_dirty += WT_STAT_READ(from, cache_pages_dirty);
    to->cache_eviction_clean += WT_STAT_READ(from, cache_eviction_clean);
    to->fsync_all_fh_total += WT_STAT_READ(from, fsync_all_fh_total);
    to->fsync_all_fh += WT_STAT_READ(from, fsync_all_fh);
    to->fsync_all_time += WT_STAT_READ(from, fsync_all_time);
    to->capacity_bytes_read += WT_STAT_READ(from, capacity_bytes_read);
    to->capacity_bytes_ckpt += WT_STAT_READ(from, capacity_bytes_ckpt);
    to->capacity_bytes_evict += WT_STAT_READ(from, capacity_bytes_evict);
    to->capacity_bytes_log += WT_STAT_READ(from, capacity_bytes_log);
    to->capacity_bytes_written += WT_STAT_READ(from, capacity_bytes_written);
    to->capacity_threshold += WT_STAT_READ(from, capacity_threshold);
    to->capacity_time_total += WT_STAT_READ(from, capacity_time_total);
    to->capacity_time_ckpt += WT_STAT_READ(from, capacity_time_ckpt);
    to->capacity_time_evict += WT_STAT_READ(from, capacity_time_evict);
    to->capacity_time_log += WT_STAT_READ(from, capacity_time_log);
    to->capacity_time_read += WT_STAT_READ(from, capacity_time_read);
    to->cc_pages_evict += WT_STAT_READ(from, cc_pages_evict);
    to->cc_pages_removed += WT_STAT_READ(from, cc_pages_removed);
    to->cc_pages_walk_skipped += WT_STAT_READ(from, cc_pages_walk_skipped);
    to->cc_pages_visited += WT_STAT_READ(from, cc_pages_visited);
    to->cond_auto_wait_reset += WT_STAT_READ(from, cond_auto_wait_reset);
    to->cond_auto_wait += WT_STAT_READ(from, cond_auto_wait);
    to->cond_auto_wait_skipped += WT_STAT_READ(from, cond_auto_wait_skipped);
    to->time_travel += WT_STAT_READ(from, time_travel);
    to->file_open += WT_STAT_READ(from, file_open);
    to->buckets_dh += WT_STAT_READ(from, buckets_dh);
    to->buckets += WT_STAT_READ(from, buckets);
    to->memory_allocation += WT_STAT_READ(from, memory_allocation);
    to->memory_free += WT_STAT_READ(from, memory_free);
    to->memory_grow += WT_STAT_READ(from, memory_grow);
    to->cond_wait += WT_STAT_READ(from, cond_wait);
    to->rwlock_read += WT_STAT_READ(from, rwlock_read);
    to->rwlock_write += WT_STAT_READ(from, rwlock_write);
    to->fsync_io += WT_STAT_READ(from, fsync_io);
    to->read_io += WT_STAT_READ(from, read_io);
    to->write_io += WT_STAT_READ(from, write_io);
    to->cursor_next_skip_total += WT_STAT_READ(from, cursor_next_skip_total);
    to->cursor_prev_skip_total += WT_STAT_READ(from, cursor_prev_skip_total);
    to->cursor_skip_hs_cur_position += WT_STAT_READ(from, cursor_skip_hs_cur_position);
<<<<<<< HEAD
=======
    to->cursor_next_skip_page_count += WT_STAT_READ(from, cursor_next_skip_page_count);
    to->cursor_prev_skip_page_count += WT_STAT_READ(from, cursor_prev_skip_page_count);
>>>>>>> 87de7824
    to->cursor_search_near_prefix_fast_paths +=
      WT_STAT_READ(from, cursor_search_near_prefix_fast_paths);
    to->cursor_cached_count += WT_STAT_READ(from, cursor_cached_count);
    to->cursor_insert_bulk += WT_STAT_READ(from, cursor_insert_bulk);
    to->cursor_cache += WT_STAT_READ(from, cursor_cache);
    to->cursor_create += WT_STAT_READ(from, cursor_create);
    to->cursor_insert += WT_STAT_READ(from, cursor_insert);
    to->cursor_insert_bytes += WT_STAT_READ(from, cursor_insert_bytes);
    to->cursor_modify += WT_STAT_READ(from, cursor_modify);
    to->cursor_modify_bytes += WT_STAT_READ(from, cursor_modify_bytes);
    to->cursor_modify_bytes_touch += WT_STAT_READ(from, cursor_modify_bytes_touch);
    to->cursor_next += WT_STAT_READ(from, cursor_next);
    to->cursor_next_hs_tombstone += WT_STAT_READ(from, cursor_next_hs_tombstone);
    to->cursor_next_skip_ge_100 += WT_STAT_READ(from, cursor_next_skip_ge_100);
    to->cursor_next_skip_lt_100 += WT_STAT_READ(from, cursor_next_skip_lt_100);
    to->cursor_restart += WT_STAT_READ(from, cursor_restart);
    to->cursor_prev += WT_STAT_READ(from, cursor_prev);
    to->cursor_prev_hs_tombstone += WT_STAT_READ(from, cursor_prev_hs_tombstone);
    to->cursor_prev_skip_ge_100 += WT_STAT_READ(from, cursor_prev_skip_ge_100);
    to->cursor_prev_skip_lt_100 += WT_STAT_READ(from, cursor_prev_skip_lt_100);
    to->cursor_remove += WT_STAT_READ(from, cursor_remove);
    to->cursor_remove_bytes += WT_STAT_READ(from, cursor_remove_bytes);
    to->cursor_reserve += WT_STAT_READ(from, cursor_reserve);
    to->cursor_reset += WT_STAT_READ(from, cursor_reset);
    to->cursor_search += WT_STAT_READ(from, cursor_search);
    to->cursor_search_hs += WT_STAT_READ(from, cursor_search_hs);
    to->cursor_search_near += WT_STAT_READ(from, cursor_search_near);
    to->cursor_sweep_buckets += WT_STAT_READ(from, cursor_sweep_buckets);
    to->cursor_sweep_closed += WT_STAT_READ(from, cursor_sweep_closed);
    to->cursor_sweep_examined += WT_STAT_READ(from, cursor_sweep_examined);
    to->cursor_sweep += WT_STAT_READ(from, cursor_sweep);
    to->cursor_truncate += WT_STAT_READ(from, cursor_truncate);
    to->cursor_update += WT_STAT_READ(from, cursor_update);
    to->cursor_update_bytes += WT_STAT_READ(from, cursor_update_bytes);
    to->cursor_update_bytes_changed += WT_STAT_READ(from, cursor_update_bytes_changed);
    to->cursor_reopen += WT_STAT_READ(from, cursor_reopen);
    to->cursor_open_count += WT_STAT_READ(from, cursor_open_count);
    to->dh_conn_handle_size += WT_STAT_READ(from, dh_conn_handle_size);
    to->dh_conn_handle_count += WT_STAT_READ(from, dh_conn_handle_count);
    to->dh_sweep_ref += WT_STAT_READ(from, dh_sweep_ref);
    to->dh_sweep_close += WT_STAT_READ(from, dh_sweep_close);
    to->dh_sweep_remove += WT_STAT_READ(from, dh_sweep_remove);
    to->dh_sweep_tod += WT_STAT_READ(from, dh_sweep_tod);
    to->dh_sweeps += WT_STAT_READ(from, dh_sweeps);
    to->dh_sweep_skip_ckpt += WT_STAT_READ(from, dh_sweep_skip_ckpt);
    to->dh_session_handles += WT_STAT_READ(from, dh_session_handles);
    to->dh_session_sweeps += WT_STAT_READ(from, dh_session_sweeps);
    to->lock_checkpoint_count += WT_STAT_READ(from, lock_checkpoint_count);
    to->lock_checkpoint_wait_application += WT_STAT_READ(from, lock_checkpoint_wait_application);
    to->lock_checkpoint_wait_internal += WT_STAT_READ(from, lock_checkpoint_wait_internal);
    to->lock_dhandle_wait_application += WT_STAT_READ(from, lock_dhandle_wait_application);
    to->lock_dhandle_wait_internal += WT_STAT_READ(from, lock_dhandle_wait_internal);
    to->lock_dhandle_read_count += WT_STAT_READ(from, lock_dhandle_read_count);
    to->lock_dhandle_write_count += WT_STAT_READ(from, lock_dhandle_write_count);
    to->lock_durable_timestamp_wait_application +=
      WT_STAT_READ(from, lock_durable_timestamp_wait_application);
    to->lock_durable_timestamp_wait_internal +=
      WT_STAT_READ(from, lock_durable_timestamp_wait_internal);
    to->lock_durable_timestamp_read_count += WT_STAT_READ(from, lock_durable_timestamp_read_count);
    to->lock_durable_timestamp_write_count +=
      WT_STAT_READ(from, lock_durable_timestamp_write_count);
    to->lock_metadata_count += WT_STAT_READ(from, lock_metadata_count);
    to->lock_metadata_wait_application += WT_STAT_READ(from, lock_metadata_wait_application);
    to->lock_metadata_wait_internal += WT_STAT_READ(from, lock_metadata_wait_internal);
    to->lock_read_timestamp_wait_application +=
      WT_STAT_READ(from, lock_read_timestamp_wait_application);
    to->lock_read_timestamp_wait_internal += WT_STAT_READ(from, lock_read_timestamp_wait_internal);
    to->lock_read_timestamp_read_count += WT_STAT_READ(from, lock_read_timestamp_read_count);
    to->lock_read_timestamp_write_count += WT_STAT_READ(from, lock_read_timestamp_write_count);
    to->lock_schema_count += WT_STAT_READ(from, lock_schema_count);
    to->lock_schema_wait_application += WT_STAT_READ(from, lock_schema_wait_application);
    to->lock_schema_wait_internal += WT_STAT_READ(from, lock_schema_wait_internal);
    to->lock_table_wait_application += WT_STAT_READ(from, lock_table_wait_application);
    to->lock_table_wait_internal += WT_STAT_READ(from, lock_table_wait_internal);
    to->lock_table_read_count += WT_STAT_READ(from, lock_table_read_count);
    to->lock_table_write_count += WT_STAT_READ(from, lock_table_write_count);
    to->lock_txn_global_wait_application += WT_STAT_READ(from, lock_txn_global_wait_application);
    to->lock_txn_global_wait_internal += WT_STAT_READ(from, lock_txn_global_wait_internal);
    to->lock_txn_global_read_count += WT_STAT_READ(from, lock_txn_global_read_count);
    to->lock_txn_global_write_count += WT_STAT_READ(from, lock_txn_global_write_count);
    to->log_slot_switch_busy += WT_STAT_READ(from, log_slot_switch_busy);
    to->log_force_archive_sleep += WT_STAT_READ(from, log_force_archive_sleep);
    to->log_bytes_payload += WT_STAT_READ(from, log_bytes_payload);
    to->log_bytes_written += WT_STAT_READ(from, log_bytes_written);
    to->log_zero_fills += WT_STAT_READ(from, log_zero_fills);
    to->log_flush += WT_STAT_READ(from, log_flush);
    to->log_force_write += WT_STAT_READ(from, log_force_write);
    to->log_force_write_skip += WT_STAT_READ(from, log_force_write_skip);
    to->log_compress_writes += WT_STAT_READ(from, log_compress_writes);
    to->log_compress_write_fails += WT_STAT_READ(from, log_compress_write_fails);
    to->log_compress_small += WT_STAT_READ(from, log_compress_small);
    to->log_release_write_lsn += WT_STAT_READ(from, log_release_write_lsn);
    to->log_scans += WT_STAT_READ(from, log_scans);
    to->log_scan_rereads += WT_STAT_READ(from, log_scan_rereads);
    to->log_write_lsn += WT_STAT_READ(from, log_write_lsn);
    to->log_write_lsn_skip += WT_STAT_READ(from, log_write_lsn_skip);
    to->log_sync += WT_STAT_READ(from, log_sync);
    to->log_sync_duration += WT_STAT_READ(from, log_sync_duration);
    to->log_sync_dir += WT_STAT_READ(from, log_sync_dir);
    to->log_sync_dir_duration += WT_STAT_READ(from, log_sync_dir_duration);
    to->log_writes += WT_STAT_READ(from, log_writes);
    to->log_slot_consolidated += WT_STAT_READ(from, log_slot_consolidated);
    to->log_max_filesize += WT_STAT_READ(from, log_max_filesize);
    to->log_prealloc_max += WT_STAT_READ(from, log_prealloc_max);
    to->log_prealloc_missed += WT_STAT_READ(from, log_prealloc_missed);
    to->log_prealloc_files += WT_STAT_READ(from, log_prealloc_files);
    to->log_prealloc_used += WT_STAT_READ(from, log_prealloc_used);
    to->log_scan_records += WT_STAT_READ(from, log_scan_records);
    to->log_slot_close_race += WT_STAT_READ(from, log_slot_close_race);
    to->log_slot_close_unbuf += WT_STAT_READ(from, log_slot_close_unbuf);
    to->log_slot_closes += WT_STAT_READ(from, log_slot_closes);
    to->log_slot_races += WT_STAT_READ(from, log_slot_races);
    to->log_slot_yield_race += WT_STAT_READ(from, log_slot_yield_race);
    to->log_slot_immediate += WT_STAT_READ(from, log_slot_immediate);
    to->log_slot_yield_close += WT_STAT_READ(from, log_slot_yield_close);
    to->log_slot_yield_sleep += WT_STAT_READ(from, log_slot_yield_sleep);
    to->log_slot_yield += WT_STAT_READ(from, log_slot_yield);
    to->log_slot_active_closed += WT_STAT_READ(from, log_slot_active_closed);
    to->log_slot_yield_duration += WT_STAT_READ(from, log_slot_yield_duration);
    to->log_slot_no_free_slots += WT_STAT_READ(from, log_slot_no_free_slots);
    to->log_slot_unbuffered += WT_STAT_READ(from, log_slot_unbuffered);
    to->log_compress_mem += WT_STAT_READ(from, log_compress_mem);
    to->log_buffer_size += WT_STAT_READ(from, log_buffer_size);
    to->log_compress_len += WT_STAT_READ(from, log_compress_len);
    to->log_slot_coalesced += WT_STAT_READ(from, log_slot_coalesced);
    to->log_close_yields += WT_STAT_READ(from, log_close_yields);
    to->perf_hist_fsread_latency_lt50 += WT_STAT_READ(from, perf_hist_fsread_latency_lt50);
    to->perf_hist_fsread_latency_lt100 += WT_STAT_READ(from, perf_hist_fsread_latency_lt100);
    to->perf_hist_fsread_latency_lt250 += WT_STAT_READ(from, perf_hist_fsread_latency_lt250);
    to->perf_hist_fsread_latency_lt500 += WT_STAT_READ(from, perf_hist_fsread_latency_lt500);
    to->perf_hist_fsread_latency_lt1000 += WT_STAT_READ(from, perf_hist_fsread_latency_lt1000);
    to->perf_hist_fsread_latency_gt1000 += WT_STAT_READ(from, perf_hist_fsread_latency_gt1000);
    to->perf_hist_fswrite_latency_lt50 += WT_STAT_READ(from, perf_hist_fswrite_latency_lt50);
    to->perf_hist_fswrite_latency_lt100 += WT_STAT_READ(from, perf_hist_fswrite_latency_lt100);
    to->perf_hist_fswrite_latency_lt250 += WT_STAT_READ(from, perf_hist_fswrite_latency_lt250);
    to->perf_hist_fswrite_latency_lt500 += WT_STAT_READ(from, perf_hist_fswrite_latency_lt500);
    to->perf_hist_fswrite_latency_lt1000 += WT_STAT_READ(from, perf_hist_fswrite_latency_lt1000);
    to->perf_hist_fswrite_latency_gt1000 += WT_STAT_READ(from, perf_hist_fswrite_latency_gt1000);
    to->perf_hist_opread_latency_lt250 += WT_STAT_READ(from, perf_hist_opread_latency_lt250);
    to->perf_hist_opread_latency_lt500 += WT_STAT_READ(from, perf_hist_opread_latency_lt500);
    to->perf_hist_opread_latency_lt1000 += WT_STAT_READ(from, perf_hist_opread_latency_lt1000);
    to->perf_hist_opread_latency_lt10000 += WT_STAT_READ(from, perf_hist_opread_latency_lt10000);
    to->perf_hist_opread_latency_gt10000 += WT_STAT_READ(from, perf_hist_opread_latency_gt10000);
    to->perf_hist_opwrite_latency_lt250 += WT_STAT_READ(from, perf_hist_opwrite_latency_lt250);
    to->perf_hist_opwrite_latency_lt500 += WT_STAT_READ(from, perf_hist_opwrite_latency_lt500);
    to->perf_hist_opwrite_latency_lt1000 += WT_STAT_READ(from, perf_hist_opwrite_latency_lt1000);
    to->perf_hist_opwrite_latency_lt10000 += WT_STAT_READ(from, perf_hist_opwrite_latency_lt10000);
    to->perf_hist_opwrite_latency_gt10000 += WT_STAT_READ(from, perf_hist_opwrite_latency_gt10000);
    to->rec_time_window_bytes_ts += WT_STAT_READ(from, rec_time_window_bytes_ts);
    to->rec_time_window_bytes_txn += WT_STAT_READ(from, rec_time_window_bytes_txn);
    to->rec_page_delete_fast += WT_STAT_READ(from, rec_page_delete_fast);
    to->rec_overflow_key_internal += WT_STAT_READ(from, rec_overflow_key_internal);
    to->rec_overflow_key_leaf += WT_STAT_READ(from, rec_overflow_key_leaf);
    to->rec_maximum_seconds += WT_STAT_READ(from, rec_maximum_seconds);
    to->rec_pages += WT_STAT_READ(from, rec_pages);
    to->rec_pages_eviction += WT_STAT_READ(from, rec_pages_eviction);
    to->rec_pages_with_prepare += WT_STAT_READ(from, rec_pages_with_prepare);
    to->rec_pages_with_ts += WT_STAT_READ(from, rec_pages_with_ts);
    to->rec_pages_with_txn += WT_STAT_READ(from, rec_pages_with_txn);
    to->rec_page_delete += WT_STAT_READ(from, rec_page_delete);
    to->rec_time_aggr_newest_start_durable_ts +=
      WT_STAT_READ(from, rec_time_aggr_newest_start_durable_ts);
    to->rec_time_aggr_newest_stop_durable_ts +=
      WT_STAT_READ(from, rec_time_aggr_newest_stop_durable_ts);
    to->rec_time_aggr_newest_stop_ts += WT_STAT_READ(from, rec_time_aggr_newest_stop_ts);
    to->rec_time_aggr_newest_stop_txn += WT_STAT_READ(from, rec_time_aggr_newest_stop_txn);
    to->rec_time_aggr_newest_txn += WT_STAT_READ(from, rec_time_aggr_newest_txn);
    to->rec_time_aggr_oldest_start_ts += WT_STAT_READ(from, rec_time_aggr_oldest_start_ts);
    to->rec_time_aggr_prepared += WT_STAT_READ(from, rec_time_aggr_prepared);
    to->rec_time_window_pages_prepared += WT_STAT_READ(from, rec_time_window_pages_prepared);
    to->rec_time_window_pages_durable_start_ts +=
      WT_STAT_READ(from, rec_time_window_pages_durable_start_ts);
    to->rec_time_window_pages_start_ts += WT_STAT_READ(from, rec_time_window_pages_start_ts);
    to->rec_time_window_pages_start_txn += WT_STAT_READ(from, rec_time_window_pages_start_txn);
    to->rec_time_window_pages_durable_stop_ts +=
      WT_STAT_READ(from, rec_time_window_pages_durable_stop_ts);
    to->rec_time_window_pages_stop_ts += WT_STAT_READ(from, rec_time_window_pages_stop_ts);
    to->rec_time_window_pages_stop_txn += WT_STAT_READ(from, rec_time_window_pages_stop_txn);
    to->rec_time_window_prepared += WT_STAT_READ(from, rec_time_window_prepared);
    to->rec_time_window_durable_start_ts += WT_STAT_READ(from, rec_time_window_durable_start_ts);
    to->rec_time_window_start_ts += WT_STAT_READ(from, rec_time_window_start_ts);
    to->rec_time_window_start_txn += WT_STAT_READ(from, rec_time_window_start_txn);
    to->rec_time_window_durable_stop_ts += WT_STAT_READ(from, rec_time_window_durable_stop_ts);
    to->rec_time_window_stop_ts += WT_STAT_READ(from, rec_time_window_stop_ts);
    to->rec_time_window_stop_txn += WT_STAT_READ(from, rec_time_window_stop_txn);
    to->rec_split_stashed_bytes += WT_STAT_READ(from, rec_split_stashed_bytes);
    to->rec_split_stashed_objects += WT_STAT_READ(from, rec_split_stashed_objects);
    to->flush_state_races += WT_STAT_READ(from, flush_state_races);
    to->flush_tier += WT_STAT_READ(from, flush_tier);
    to->session_open += WT_STAT_READ(from, session_open);
    to->session_query_ts += WT_STAT_READ(from, session_query_ts);
    to->session_table_alter_fail += WT_STAT_READ(from, session_table_alter_fail);
    to->session_table_alter_success += WT_STAT_READ(from, session_table_alter_success);
    to->session_table_alter_skip += WT_STAT_READ(from, session_table_alter_skip);
    to->session_table_compact_fail += WT_STAT_READ(from, session_table_compact_fail);
    to->session_table_compact_success += WT_STAT_READ(from, session_table_compact_success);
    to->session_table_create_fail += WT_STAT_READ(from, session_table_create_fail);
    to->session_table_create_success += WT_STAT_READ(from, session_table_create_success);
    to->session_table_drop_fail += WT_STAT_READ(from, session_table_drop_fail);
    to->session_table_drop_success += WT_STAT_READ(from, session_table_drop_success);
    to->session_table_rename_fail += WT_STAT_READ(from, session_table_rename_fail);
    to->session_table_rename_success += WT_STAT_READ(from, session_table_rename_success);
    to->session_table_salvage_fail += WT_STAT_READ(from, session_table_salvage_fail);
    to->session_table_salvage_success += WT_STAT_READ(from, session_table_salvage_success);
    to->session_table_truncate_fail += WT_STAT_READ(from, session_table_truncate_fail);
    to->session_table_truncate_success += WT_STAT_READ(from, session_table_truncate_success);
    to->session_table_verify_fail += WT_STAT_READ(from, session_table_verify_fail);
    to->session_table_verify_success += WT_STAT_READ(from, session_table_verify_success);
    to->tiered_work_units_dequeued += WT_STAT_READ(from, tiered_work_units_dequeued);
    to->tiered_work_units_created += WT_STAT_READ(from, tiered_work_units_created);
    to->tiered_retention += WT_STAT_READ(from, tiered_retention);
    to->tiered_object_size += WT_STAT_READ(from, tiered_object_size);
    to->thread_fsync_active += WT_STAT_READ(from, thread_fsync_active);
    to->thread_read_active += WT_STAT_READ(from, thread_read_active);
    to->thread_write_active += WT_STAT_READ(from, thread_write_active);
    to->application_evict_time += WT_STAT_READ(from, application_evict_time);
    to->application_cache_time += WT_STAT_READ(from, application_cache_time);
    to->txn_release_blocked += WT_STAT_READ(from, txn_release_blocked);
    to->conn_close_blocked_lsm += WT_STAT_READ(from, conn_close_blocked_lsm);
    to->dhandle_lock_blocked += WT_STAT_READ(from, dhandle_lock_blocked);
    to->page_index_slot_ref_blocked += WT_STAT_READ(from, page_index_slot_ref_blocked);
    to->log_server_sync_blocked += WT_STAT_READ(from, log_server_sync_blocked);
    to->prepared_transition_blocked_page += WT_STAT_READ(from, prepared_transition_blocked_page);
    to->page_busy_blocked += WT_STAT_READ(from, page_busy_blocked);
    to->page_forcible_evict_blocked += WT_STAT_READ(from, page_forcible_evict_blocked);
    to->page_locked_blocked += WT_STAT_READ(from, page_locked_blocked);
    to->page_read_blocked += WT_STAT_READ(from, page_read_blocked);
    to->page_sleep += WT_STAT_READ(from, page_sleep);
    to->page_del_rollback_blocked += WT_STAT_READ(from, page_del_rollback_blocked);
    to->child_modify_blocked_page += WT_STAT_READ(from, child_modify_blocked_page);
    to->txn_prepared_updates += WT_STAT_READ(from, txn_prepared_updates);
    to->txn_prepared_updates_committed += WT_STAT_READ(from, txn_prepared_updates_committed);
    to->txn_prepared_updates_key_repeated += WT_STAT_READ(from, txn_prepared_updates_key_repeated);
    to->txn_prepared_updates_rolledback += WT_STAT_READ(from, txn_prepared_updates_rolledback);
    to->txn_prepare += WT_STAT_READ(from, txn_prepare);
    to->txn_prepare_commit += WT_STAT_READ(from, txn_prepare_commit);
    to->txn_prepare_active += WT_STAT_READ(from, txn_prepare_active);
    to->txn_prepare_rollback += WT_STAT_READ(from, txn_prepare_rollback);
    to->txn_query_ts += WT_STAT_READ(from, txn_query_ts);
    to->txn_read_race_prepare_update += WT_STAT_READ(from, txn_read_race_prepare_update);
    to->txn_rts += WT_STAT_READ(from, txn_rts);
    to->txn_rts_hs_stop_older_than_newer_start +=
      WT_STAT_READ(from, txn_rts_hs_stop_older_than_newer_start);
    to->txn_rts_inconsistent_ckpt += WT_STAT_READ(from, txn_rts_inconsistent_ckpt);
    to->txn_rts_keys_removed += WT_STAT_READ(from, txn_rts_keys_removed);
    to->txn_rts_keys_restored += WT_STAT_READ(from, txn_rts_keys_restored);
    to->txn_rts_pages_visited += WT_STAT_READ(from, txn_rts_pages_visited);
    to->txn_rts_hs_restore_tombstones += WT_STAT_READ(from, txn_rts_hs_restore_tombstones);
    to->txn_rts_hs_restore_updates += WT_STAT_READ(from, txn_rts_hs_restore_updates);
    to->txn_rts_sweep_hs_keys += WT_STAT_READ(from, txn_rts_sweep_hs_keys);
    to->txn_rts_tree_walk_skip_pages += WT_STAT_READ(from, txn_rts_tree_walk_skip_pages);
    to->txn_rts_upd_aborted += WT_STAT_READ(from, txn_rts_upd_aborted);
    to->txn_rts_hs_removed += WT_STAT_READ(from, txn_rts_hs_removed);
    to->txn_sessions_walked += WT_STAT_READ(from, txn_sessions_walked);
    to->txn_set_ts += WT_STAT_READ(from, txn_set_ts);
    to->txn_set_ts_durable += WT_STAT_READ(from, txn_set_ts_durable);
    to->txn_set_ts_durable_upd += WT_STAT_READ(from, txn_set_ts_durable_upd);
    to->txn_set_ts_oldest += WT_STAT_READ(from, txn_set_ts_oldest);
    to->txn_set_ts_oldest_upd += WT_STAT_READ(from, txn_set_ts_oldest_upd);
    to->txn_set_ts_stable += WT_STAT_READ(from, txn_set_ts_stable);
    to->txn_set_ts_stable_upd += WT_STAT_READ(from, txn_set_ts_stable_upd);
    to->txn_begin += WT_STAT_READ(from, txn_begin);
    to->txn_checkpoint_running += WT_STAT_READ(from, txn_checkpoint_running);
    to->txn_checkpoint_running_hs += WT_STAT_READ(from, txn_checkpoint_running_hs);
    to->txn_checkpoint_generation += WT_STAT_READ(from, txn_checkpoint_generation);
    to->txn_hs_ckpt_duration += WT_STAT_READ(from, txn_hs_ckpt_duration);
    to->txn_checkpoint_time_max += WT_STAT_READ(from, txn_checkpoint_time_max);
    to->txn_checkpoint_time_min += WT_STAT_READ(from, txn_checkpoint_time_min);
    to->txn_checkpoint_handle_duration += WT_STAT_READ(from, txn_checkpoint_handle_duration);
    to->txn_checkpoint_handle_duration_apply +=
      WT_STAT_READ(from, txn_checkpoint_handle_duration_apply);
    to->txn_checkpoint_handle_duration_skip +=
      WT_STAT_READ(from, txn_checkpoint_handle_duration_skip);
    to->txn_checkpoint_handle_applied += WT_STAT_READ(from, txn_checkpoint_handle_applied);
    to->txn_checkpoint_handle_skipped += WT_STAT_READ(from, txn_checkpoint_handle_skipped);
    to->txn_checkpoint_handle_walked += WT_STAT_READ(from, txn_checkpoint_handle_walked);
    to->txn_checkpoint_time_recent += WT_STAT_READ(from, txn_checkpoint_time_recent);
    to->txn_checkpoint_prep_running += WT_STAT_READ(from, txn_checkpoint_prep_running);
    to->txn_checkpoint_prep_max += WT_STAT_READ(from, txn_checkpoint_prep_max);
    to->txn_checkpoint_prep_min += WT_STAT_READ(from, txn_checkpoint_prep_min);
    to->txn_checkpoint_prep_recent += WT_STAT_READ(from, txn_checkpoint_prep_recent);
    to->txn_checkpoint_prep_total += WT_STAT_READ(from, txn_checkpoint_prep_total);
    to->txn_checkpoint_scrub_target += WT_STAT_READ(from, txn_checkpoint_scrub_target);
    to->txn_checkpoint_scrub_time += WT_STAT_READ(from, txn_checkpoint_scrub_time);
    to->txn_checkpoint_time_total += WT_STAT_READ(from, txn_checkpoint_time_total);
    to->txn_checkpoint += WT_STAT_READ(from, txn_checkpoint);
    to->txn_checkpoint_obsolete_applied += WT_STAT_READ(from, txn_checkpoint_obsolete_applied);
    to->txn_checkpoint_skipped += WT_STAT_READ(from, txn_checkpoint_skipped);
    to->txn_fail_cache += WT_STAT_READ(from, txn_fail_cache);
    to->txn_checkpoint_fsync_post += WT_STAT_READ(from, txn_checkpoint_fsync_post);
    to->txn_checkpoint_fsync_post_duration +=
      WT_STAT_READ(from, txn_checkpoint_fsync_post_duration);
    to->txn_pinned_range += WT_STAT_READ(from, txn_pinned_range);
    to->txn_pinned_checkpoint_range += WT_STAT_READ(from, txn_pinned_checkpoint_range);
    to->txn_pinned_timestamp += WT_STAT_READ(from, txn_pinned_timestamp);
    to->txn_pinned_timestamp_checkpoint += WT_STAT_READ(from, txn_pinned_timestamp_checkpoint);
    to->txn_pinned_timestamp_reader += WT_STAT_READ(from, txn_pinned_timestamp_reader);
    to->txn_pinned_timestamp_oldest += WT_STAT_READ(from, txn_pinned_timestamp_oldest);
    to->txn_timestamp_oldest_active_read += WT_STAT_READ(from, txn_timestamp_oldest_active_read);
    to->txn_rollback_to_stable_running += WT_STAT_READ(from, txn_rollback_to_stable_running);
    to->txn_sync += WT_STAT_READ(from, txn_sync);
    to->txn_walk_sessions += WT_STAT_READ(from, txn_walk_sessions);
    to->txn_commit += WT_STAT_READ(from, txn_commit);
    to->txn_rollback += WT_STAT_READ(from, txn_rollback);
    to->txn_update_conflict += WT_STAT_READ(from, txn_update_conflict);
}

static const char *const __stats_join_desc[] = {
  ": accesses to the main table",
  ": bloom filter false positives",
  ": checks that conditions of membership are satisfied",
  ": items inserted into a bloom filter",
  ": items iterated",
};

int
__wt_stat_join_desc(WT_CURSOR_STAT *cst, int slot, const char **p)
{
    WT_UNUSED(cst);
    *p = __stats_join_desc[slot];
    return (0);
}

void
__wt_stat_join_init_single(WT_JOIN_STATS *stats)
{
    memset(stats, 0, sizeof(*stats));
}

void
__wt_stat_join_clear_single(WT_JOIN_STATS *stats)
{
    stats->main_access = 0;
    stats->bloom_false_positive = 0;
    stats->membership_check = 0;
    stats->bloom_insert = 0;
    stats->iterated = 0;
}

void
__wt_stat_join_clear_all(WT_JOIN_STATS **stats)
{
    u_int i;

    for (i = 0; i < WT_COUNTER_SLOTS; ++i)
        __wt_stat_join_clear_single(stats[i]);
}

void
__wt_stat_join_aggregate(WT_JOIN_STATS **from, WT_JOIN_STATS *to)
{
    to->main_access += WT_STAT_READ(from, main_access);
    to->bloom_false_positive += WT_STAT_READ(from, bloom_false_positive);
    to->membership_check += WT_STAT_READ(from, membership_check);
    to->bloom_insert += WT_STAT_READ(from, bloom_insert);
    to->iterated += WT_STAT_READ(from, iterated);
}

static const char *const __stats_session_desc[] = {
  "session: bytes read into cache",
  "session: bytes written from cache",
  "session: dhandle lock wait time (usecs)",
  "session: page read from disk to cache time (usecs)",
  "session: page write from cache to disk time (usecs)",
  "session: schema lock wait time (usecs)",
  "session: time waiting for cache (usecs)",
};

int
__wt_stat_session_desc(WT_CURSOR_STAT *cst, int slot, const char **p)
{
    WT_UNUSED(cst);
    *p = __stats_session_desc[slot];
    return (0);
}

void
__wt_stat_session_init_single(WT_SESSION_STATS *stats)
{
    memset(stats, 0, sizeof(*stats));
}

void
__wt_stat_session_clear_single(WT_SESSION_STATS *stats)
{
    stats->bytes_read = 0;
    stats->bytes_write = 0;
    stats->lock_dhandle_wait = 0;
    stats->read_time = 0;
    stats->write_time = 0;
    stats->lock_schema_wait = 0;
    stats->cache_time = 0;
}<|MERGE_RESOLUTION|>--- conflicted
+++ resolved
@@ -1176,11 +1176,8 @@
   "cursor: Total number of entries skipped by cursor next calls",
   "cursor: Total number of entries skipped by cursor prev calls",
   "cursor: Total number of entries skipped to position the history store cursor",
-<<<<<<< HEAD
-=======
   "cursor: Total number of pages skipped without reading by cursor next calls",
   "cursor: Total number of pages skipped without reading by cursor prev calls",
->>>>>>> 87de7824
   "cursor: Total number of times a search near has exited due to prefix config",
   "cursor: cached cursor count",
   "cursor: cursor bulk loaded cursor insert calls",
@@ -1705,11 +1702,8 @@
     stats->cursor_next_skip_total = 0;
     stats->cursor_prev_skip_total = 0;
     stats->cursor_skip_hs_cur_position = 0;
-<<<<<<< HEAD
-=======
     stats->cursor_next_skip_page_count = 0;
     stats->cursor_prev_skip_page_count = 0;
->>>>>>> 87de7824
     stats->cursor_search_near_prefix_fast_paths = 0;
     /* not clearing cursor_cached_count */
     stats->cursor_insert_bulk = 0;
@@ -2232,11 +2226,8 @@
     to->cursor_next_skip_total += WT_STAT_READ(from, cursor_next_skip_total);
     to->cursor_prev_skip_total += WT_STAT_READ(from, cursor_prev_skip_total);
     to->cursor_skip_hs_cur_position += WT_STAT_READ(from, cursor_skip_hs_cur_position);
-<<<<<<< HEAD
-=======
     to->cursor_next_skip_page_count += WT_STAT_READ(from, cursor_next_skip_page_count);
     to->cursor_prev_skip_page_count += WT_STAT_READ(from, cursor_prev_skip_page_count);
->>>>>>> 87de7824
     to->cursor_search_near_prefix_fast_paths +=
       WT_STAT_READ(from, cursor_search_near_prefix_fast_paths);
     to->cursor_cached_count += WT_STAT_READ(from, cursor_cached_count);
