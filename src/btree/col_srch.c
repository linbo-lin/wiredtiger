/*-
 * Copyright (c) 2014-2015 MongoDB, Inc.
 * Copyright (c) 2008-2014 WiredTiger, Inc.
 *	All rights reserved.
 *
 * See the file LICENSE for redistribution information.
 */

#include "wt_internal.h"

/*
 * __check_leaf_key_range --
 *	Check the search key is in the leaf page's key range.
 */
static inline int
__check_leaf_key_range(WT_SESSION_IMPL *session,
    uint64_t recno, WT_REF *leaf, WT_CURSOR_BTREE *cbt)
{
	WT_PAGE_INDEX *pindex;
	uint32_t indx;

	/*
	 * Check if the search key is less than the parent's starting key for
	 * this page.
	 */
	if (recno < leaf->key.recno) {
		cbt->compare = 1;		/* page keys > search key */
		return (0);
	}

	/*
	 * Check if the search key is greater than or equal to the starting key
	 * for the parent's next page.
	 *
	 * !!!
	 * Check that "indx + 1" is a valid page-index entry first, because it
	 * also checks that "indx" is a valid page-index entry, and we have to
	 * do that latter check before looking at the indx slot of the array
	 * for a match to leaf (in other words, our page hint might be wrong).
	 */
	WT_INTL_INDEX_GET(session, leaf->home, pindex);
	indx = leaf->pindex_hint;
	if (indx + 1 < pindex->entries && pindex->index[indx] == leaf)
		if (recno >= pindex->index[indx + 1]->key.recno) {
			cbt->compare = -1;	/* page keys < search key */
			return (0);
		}

	/*
	 * We may not have been able to check if the next page's key is greater
	 * than the search key; there's a reasonable chance, continue with the
	 * leaf-page search.
	 */
	cbt->compare = 0;
	return (0);
}

/*
 * __wt_col_search --
 *	Search a column-store tree for a specific record-based key.
 */
int
__wt_col_search(WT_SESSION_IMPL *session,
    uint64_t search_recno, WT_REF *leaf, WT_CURSOR_BTREE *cbt)
{
	WT_BTREE *btree;
	WT_COL *cip;
	WT_DECL_RET;
	WT_INSERT *ins;
	WT_INSERT_HEAD *ins_head;
	WT_PAGE *page;
	WT_PAGE_INDEX *pindex, *parent_pindex;
	WT_REF *current, *descent;
	uint64_t recno;
	uint32_t base, indx, limit;
	int depth;

	btree = S2BT(session);

	__cursor_pos_clear(cbt);

	/*
<<<<<<< HEAD
	 * We may be searching only a single leaf page, not the full tree. In
	 * the normal case where the page links to a parent, check the page's
	 * parent keys before doing the full search, it's faster when the
	 * cursor is being re-positioned. (One case where the page doesn't
	 * have a parent is if it is being re-instantiated in memory as part
	 * of a split).
	 */
	if (leaf != NULL) {
		if (leaf->home != NULL) {
			WT_RET(__check_leaf_key_range(
			    session, recno, leaf, cbt));
			if (cbt->compare != 0) {
				/*
				 * !!!
				 * WT_CURSOR.search_near uses the slot value to
				 * decide if there was an on-page match.
				 */
				cbt->slot = 0;
				return (0);
			}
		}

=======
	 * When appending a new record, the search record number will be an
	 * out-of-band value, search for the largest key in the table instead.
	 */
	if ((recno = search_recno) == WT_RECNO_OOB)
		recno = UINT64_MAX;

	/* We may only be searching a single leaf page, not the full tree. */
	if (leaf != NULL) {
		WT_ASSERT(session, search_recno != WT_RECNO_OOB);
>>>>>>> f46de149
		current = leaf;
		goto leaf_only;
	}

restart_root:
	/* Search the internal pages of the tree. */
	current = &btree->root;
	for (depth = 2, pindex = NULL;; ++depth) {
		parent_pindex = pindex;
restart_page:	page = current->page;
		if (page->type != WT_PAGE_COL_INT)
			break;

		WT_ASSERT(session, current->key.recno == page->pg_intl_recno);

		WT_INTL_INDEX_GET(session, page, pindex);
		base = pindex->entries;
		descent = pindex->index[base - 1];

		/* Fast path appends. */
		if (recno >= descent->key.recno) {
			/*
			 * If on the last slot (the key is larger than any key
			 * on the page), check for an internal page split race.
			 */
			if (parent_pindex != NULL &&
			    __wt_split_intl_race(
			    session, current->home, parent_pindex)) {
				WT_RET(__wt_page_release(session, current, 0));
				goto restart_root;
			}
			goto descend;
		}

		/* Binary search of internal pages. */
		for (base = 0,
		    limit = pindex->entries - 1; limit != 0; limit >>= 1) {
			indx = base + (limit >> 1);
			descent = pindex->index[indx];

			if (recno == descent->key.recno)
				break;
			if (recno < descent->key.recno)
				continue;
			base = indx + 1;
			--limit;
		}
descend:	/*
		 * Reference the slot used for next step down the tree.
		 *
		 * Base is the smallest index greater than recno and may be the
		 * (last + 1) index.  The slot for descent is the one before
		 * base.
		 */
		if (recno != descent->key.recno) {
			/*
			 * We don't have to correct for base == 0 because the
			 * only way for base to be 0 is if recno is the page's
			 * starting recno.
			 */
			WT_ASSERT(session, base > 0);
			descent = pindex->index[base - 1];
		}

		/*
		 * Swap the current page for the child page. If the page splits
		 * while we're retrieving it, restart the search in the current
		 * page; otherwise return on error, the swap call ensures we're
		 * holding nothing on failure.
		 */
		if ((ret = __wt_page_swap(session, current, descent, 0)) == 0) {
			current = descent;
			continue;
		}
		if (ret == WT_RESTART)
			goto restart_page;
		return (ret);
	}

	/* Track how deep the tree gets. */
	if (depth > btree->maximum_depth)
		btree->maximum_depth = depth;

leaf_only:
	page = current->page;
	cbt->ref = current;
	cbt->recno = recno;

	/* 
	 * Don't bother searching if the caller is appending a new record where
	 * we'll allocate the record number; we're not going to find a match by
	 * definition, and we figure out the record number and position when we
	 * do the work.
	 */
	if (search_recno == WT_RECNO_OOB) {
		cbt->compare = -1;
		return (0);
	}

	/*
	 * Set the on-page slot to an impossible value larger than any possible
	 * slot (it's used to interpret the search function's return after the
	 * search returns an insert list for a page that has no entries).
	 */
	cbt->slot = UINT32_MAX;

	/*
	 * Search the leaf page.
	 *
	 * Search after a page is pinned does a search of the pinned page before
	 * doing a full tree search, in which case we might be searching for a
	 * record logically before the page. Return failure, and there's nothing
	 * else to do, the record isn't going to be on this page.
	 *
	 * We don't check inside the search path for a record greater than the
	 * maximum record in the tree; in that case, we get here with a record
	 * that's impossibly large for the page. We do have additional setup to
	 * do in that case, the record may be appended to the page.
	 */
	cbt->compare = 0;
	if (page->type == WT_PAGE_COL_FIX) {
		if (recno < page->pg_fix_recno) {
			cbt->compare = 1;
			return (0);
		}
		if (recno >= page->pg_fix_recno + page->pg_fix_entries) {
			cbt->recno = page->pg_fix_recno + page->pg_fix_entries;
			goto past_end;
		} else
			ins_head = WT_COL_UPDATE_SINGLE(page);
	} else {
		if (recno < page->pg_var_recno) {
			cbt->compare = 1;
			return (0);
		}
		if ((cip = __col_var_search(page, recno, NULL)) == NULL) {
			cbt->recno = __col_var_last_recno(page);
			goto past_end;
		} else {
			cbt->slot = WT_COL_SLOT(page, cip);
			ins_head = WT_COL_UPDATE_SLOT(page, cbt->slot);
		}
	}

	/*
	 * We have a match on the page, check for an update.  Check the page's
	 * update list (fixed-length), or slot's update list (variable-length)
	 * for a better match.  The only better match we can find is an exact
	 * match, otherwise the existing match on the page is the one we want.
	 * For that reason, don't set the cursor's WT_INSERT_HEAD/WT_INSERT pair
	 * until we know we have a useful entry.
	 */
	if ((ins = __col_insert_search(
	    ins_head, cbt->ins_stack, cbt->next_stack, recno)) != NULL)
		if (recno == WT_INSERT_RECNO(ins)) {
			cbt->ins_head = ins_head;
			cbt->ins = ins;
		}
	return (0);

past_end:
	/*
	 * A record past the end of the page's standard information.  Check the
	 * append list; by definition, any record on the append list is closer
	 * than the last record on the page, so it's a better choice for return.
	 * This is a rarely used path: we normally find exact matches, because
	 * column-store files are dense, but in this case the caller searched
	 * past the end of the table.
	 */
	cbt->ins_head = WT_COL_APPEND(page);
	if ((cbt->ins = __col_insert_search(
	    cbt->ins_head, cbt->ins_stack, cbt->next_stack, recno)) == NULL)
		cbt->compare = -1;
	else {
		cbt->recno = WT_INSERT_RECNO(cbt->ins);
		if (recno == cbt->recno)
			cbt->compare = 0;
		else if (recno < cbt->recno)
			cbt->compare = 1;
		else
			cbt->compare = -1;
	}
	return (0);
}<|MERGE_RESOLUTION|>--- conflicted
+++ resolved
@@ -80,7 +80,13 @@
 	__cursor_pos_clear(cbt);
 
 	/*
-<<<<<<< HEAD
+	 * When appending a new record, the search record number will be an
+	 * out-of-band value, search for the largest key in the table instead.
+	 */
+	if ((recno = search_recno) == WT_RECNO_OOB)
+		recno = UINT64_MAX;
+
+	/*
 	 * We may be searching only a single leaf page, not the full tree. In
 	 * the normal case where the page links to a parent, check the page's
 	 * parent keys before doing the full search, it's faster when the
@@ -89,6 +95,8 @@
 	 * of a split).
 	 */
 	if (leaf != NULL) {
+		WT_ASSERT(session, search_recno != WT_RECNO_OOB);
+
 		if (leaf->home != NULL) {
 			WT_RET(__check_leaf_key_range(
 			    session, recno, leaf, cbt));
@@ -103,17 +111,6 @@
 			}
 		}
 
-=======
-	 * When appending a new record, the search record number will be an
-	 * out-of-band value, search for the largest key in the table instead.
-	 */
-	if ((recno = search_recno) == WT_RECNO_OOB)
-		recno = UINT64_MAX;
-
-	/* We may only be searching a single leaf page, not the full tree. */
-	if (leaf != NULL) {
-		WT_ASSERT(session, search_recno != WT_RECNO_OOB);
->>>>>>> f46de149
 		current = leaf;
 		goto leaf_only;
 	}
