--- conflicted
+++ resolved
@@ -1078,12 +1078,8 @@
             git clone git@github.com:wiredtiger/automation-scripts.git
           fi
           EVERGREEN_TASK_INFO='{ "evergreen_task_info": { "is_patch": "'${is_patch}'", "task_id": "'${task_id}'", "distro_id": "'${distro_id}'", "execution": "'${execution}'", "task_name": "'${task_name}'", "version_id": "'${version_id}'", "branch_name": "'${branch_name}'" } }'
-<<<<<<< HEAD
-          ${python_binary} automation-scripts/evergreen/upload_stats_atlas.py -u ${atlas_perf_test_username} -p ${atlas_perf_test_password} -c ${collection|} -f ${stats_dir|./wiredtiger/cmake_build/bench/wtperf/test_stats}/atlas_out_${perf-test-name}.json -t ${created_at} -i "$EVERGREEN_TASK_INFO" -g "./wiredtiger"
-=======
           echo "EVERGREEN_TASK_INFO: $EVERGREEN_TASK_INFO"
           ${python_binary} automation-scripts/evergreen/upload_stats_atlas.py -u ${atlas_perf_test_username} -p ${atlas_perf_test_password} -c ${collection|} -d ${database|} -f ${stats_dir|./wiredtiger/cmake_build/bench/wtperf/test_stats}/atlas_out_${perf-test-name}.json -t ${created_at} -i "$EVERGREEN_TASK_INFO" -g "./wiredtiger"
->>>>>>> b5cf91a8
     - command: perf.send
       params:
         file: ${stats_dir|./wiredtiger/cmake_build/bench/wtperf/test_stats}/evergreen_out_${perf-test-name}.json
