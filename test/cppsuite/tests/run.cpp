/*-
 * Public Domain 2014-present MongoDB, Inc.
 * Public Domain 2008-2014 WiredTiger, Inc.
 *
 * This is free and unencumbered software released into the public domain.
 *
 * Anyone is free to copy, modify, publish, use, compile, sell, or
 * distribute this software, either in source code form or as a compiled
 * binary, for any purpose, commercial or non-commercial, and by any
 * means.
 *
 * In jurisdictions that recognize copyright laws, the author or authors
 * of this software dedicate any and all copyright interest in the
 * software to the public domain. We make this dedication for the benefit
 * of the public at large and to the detriment of our heirs and
 * successors. We intend this dedication to be an overt act of
 * relinquishment in perpetuity of all present and future rights to this
 * software under copyright law.
 *
 * THE SOFTWARE IS PROVIDED "AS IS", WITHOUT WARRANTY OF ANY KIND,
 * EXPRESS OR IMPLIED, INCLUDING BUT NOT LIMITED TO THE WARRANTIES OF
 * MERCHANTABILITY, FITNESS FOR A PARTICULAR PURPOSE AND NONINFRINGEMENT.
 * IN NO EVENT SHALL THE AUTHORS BE LIABLE FOR ANY CLAIM, DAMAGES OR
 * OTHER LIABILITY, WHETHER IN AN ACTION OF CONTRACT, TORT OR OTHERWISE,
 * ARISING FROM, OUT OF OR IN CONNECTION WITH THE SOFTWARE OR THE USE OR
 * OTHER DEALINGS IN THE SOFTWARE.
 */

#include <fstream>
#include <iostream>
#include <string>

#include "test_harness/util/logger.h"
#include "test_harness/test.h"

#include "burst_inserts.cpp"
#include "cursor_bound_01.cpp"
#include "hs_cleanup.cpp"
#include "operations_test.cpp"
#include "search_near_01.cpp"
#include "search_near_02.cpp"
#include "search_near_03.cpp"
#include "test_template.cpp"
<<<<<<< HEAD
#include "cache_resize.cpp"
=======
#include "bounded_cursor_perf.cpp"
>>>>>>> 2868129b

/* Declarations to avoid the error raised by -Werror=missing-prototypes. */
const std::string parse_configuration_from_file(const std::string &filename);
void print_help();
int64_t run_test(
  const std::string &test_name, const std::string &config, const std::string &wt_open_config);

const std::string
parse_configuration_from_file(const std::string &filename)
{
    std::string cfg, line, error;
    std::ifstream cFile(filename);

    if (cFile.is_open()) {
        while (getline(cFile, line)) {
            /* Whitespaces are only for readability, they can be removed safely. */
            line.erase(std::remove_if(line.begin(), line.end(), isspace), line.end());
            if (line[0] == '#' || line.empty())
                continue;
            cfg += line;
        }

    } else {
        error = "Couldn't open " + filename + " file for reading.";
        testutil_die(EINVAL, error.c_str());
    }

    return (cfg);
}

void
print_help()
{
    std::cout << "NAME" << std::endl;
    std::cout << "\trun" << std::endl;
    std::cout << std::endl;
    std::cout << "SYNOPSIS" << std::endl;
    std::cout << "\trun [OPTIONS]" << std::endl;
    std::cout << "\trun -C [WIREDTIGER_OPEN_CONFIGURATION]" << std::endl;
    std::cout << "\trun -c [TEST_FRAMEWORK_CONFIGURATION]" << std::endl;
    std::cout << "\trun -f [FILE]" << std::endl;
    std::cout << "\trun -l [TRACE_LEVEL]" << std::endl;
    std::cout << "\trun -t [TEST_NAME]" << std::endl;
    std::cout << std::endl;
    std::cout << "DESCRIPTION" << std::endl;
    std::cout << "\trun  executes the test framework." << std::endl;
    std::cout << "\tIf no test is indicated, all tests are executed." << std::endl;
    std::cout
      << "\tIf no configuration is indicated, the default configuration for each test will be used."
      << std::endl;
    std::cout
      << "\tIf a configuration is indicated, the given configuration will be used either for "
         "all tests or the test indicated."
      << std::endl;
    std::cout << std::endl;
    std::cout << "OPTIONS" << std::endl;
    std::cout << "\t-h Output a usage message and exit." << std::endl;
    std::cout << "\t-C Additional wiredtiger open configuration." << std::endl;
    std::cout << "\t-c Test framework configuration. Cannot be used with -f." << std::endl;
    std::cout << "\t-f File that contains the configuration. Cannot be used with -C." << std::endl;
    std::cout << "\t-l Trace level from 0 to 3. "
                 "1 is the default level, all warnings and errors are logged."
              << std::endl;
    std::cout << "\t-t Test name to be executed." << std::endl;
}

/*
 * Run a specific test.
 * - test_name: specifies which test to run.
 * - config: defines the configuration used for the test.
 */
int64_t
run_test(const std::string &test_name, const std::string &config, const std::string &wt_open_config)
{
    int error_code = 0;

    test_harness::logger::log_msg(LOG_TRACE, "Configuration\t:" + config);

    if (test_name == "hs_cleanup")
        hs_cleanup(test_harness::test_args{config, test_name, wt_open_config}).run();
    else if (test_name == "burst_inserts")
        burst_inserts(test_harness::test_args{config, test_name, wt_open_config}).run();
    else if (test_name == "cursor_bound_01")
        cursor_bound_01(test_harness::test_args{config, test_name, wt_open_config}).run();
    else if (test_name == "operations_test")
        operations_test(test_harness::test_args{config, test_name, wt_open_config}).run();
    else if (test_name == "search_near_01")
        search_near_01(test_harness::test_args{config, test_name, wt_open_config}).run();
    else if (test_name == "search_near_02")
        search_near_02(test_harness::test_args{config, test_name, wt_open_config}).run();
    else if (test_name == "search_near_03")
        search_near_03(test_harness::test_args{config, test_name, wt_open_config}).run();
    else if (test_name == "test_template")
        test_template(test_harness::test_args{config, test_name, wt_open_config}).run();
<<<<<<< HEAD
    else if (test_name == "cache_resize")
        cache_resize(test_harness::test_args{config, test_name, wt_open_config}).run();
=======
    else if (test_name == "bounded_cursor_perf")
        bounded_cursor_perf(test_harness::test_args{config, test_name, wt_open_config}).run();
>>>>>>> 2868129b
    else {
        test_harness::logger::log_msg(LOG_ERROR, "Test not found: " + test_name);
        error_code = -1;
    }

    if (error_code == 0)
        test_harness::logger::log_msg(LOG_INFO, "Test " + test_name + " done.");

    return (error_code);
}

static std::string
get_default_config_path(const std::string &test_name)
{
    return ("configs/" + test_name + "_default.txt");
}

int
main(int argc, char *argv[])
{
    std::string cfg, config_filename, current_cfg, current_test_name, test_name, wt_open_config;
    int64_t error_code = 0;
<<<<<<< HEAD
    const std::vector<std::string> all_tests = {"burst_inserts", "cache_resize", "cursor_bound_01",
      "hs_cleanup", "operations_test", "search_near_01", "search_near_02", "search_near_03",
      "test_template"};
=======

    const std::vector<std::string> all_tests = {"bounded_cursor_perf", "burst_inserts",
      "cursor_bound_01", "hs_cleanup", "operations_test", "search_near_01", "search_near_02",
      "search_near_03", "test_template"};
>>>>>>> 2868129b

    /* Set the program name for error messages. */
    (void)testutil_set_progname(argv);

    /* Parse args
     * -C   : Additional wiredtiger_open configuration.
     * -c   : Test framework configuration. Cannot be used with -f. If no specific test is specified
     * to be run, the same configuration will be used for all existing tests.
     * -f   : Filename that contains the configuration. Cannot be used with -C. If no specific test
     * is specified to be run, the same configuration will be used for all existing tests.
     * -l   : Trace level.
     * -t   : Test to run. All tests are run if not specified.
     */
    for (size_t i = 1; (i < argc) && (error_code == 0); ++i) {
        if (std::string(argv[i]) == "-h") {
            print_help();
            return 0;
        } else if (std::string(argv[i]) == "-C") {
            if ((i + 1) < argc) {
                wt_open_config = argv[++i];
                /* Add a comma to the front if the user didn't supply one. */
                if (wt_open_config[0] != ',')
                    wt_open_config.insert(0, 1, ',');
            } else
                error_code = -1;
        } else if (std::string(argv[i]) == "-c") {
            if (!config_filename.empty()) {
                test_harness::logger::log_msg(LOG_ERROR, "Option -C cannot be used with -f");
                error_code = -1;
            } else if ((i + 1) < argc)
                cfg = argv[++i];
            else
                error_code = -1;
        } else if (std::string(argv[i]) == "-f") {
            if (!cfg.empty()) {
                test_harness::logger::log_msg(LOG_ERROR, "Option -f cannot be used with -C");
                error_code = -1;
            } else if ((i + 1) < argc)
                config_filename = argv[++i];
            else
                error_code = -1;
        } else if (std::string(argv[i]) == "-t") {
            if ((i + 1) < argc)
                test_name = argv[++i];
            else
                error_code = -1;
        } else if (std::string(argv[i]) == "-l") {
            if ((i + 1) < argc)
                test_harness::logger::trace_level = std::stoi(argv[++i]);
            else
                error_code = -1;
        } else
            error_code = -1;
    }

    if (error_code == 0) {
        test_harness::logger::log_msg(
          LOG_INFO, "Trace level: " + std::to_string(test_harness::logger::trace_level));
        if (test_name.empty()) {
            /* Run all tests. */
            test_harness::logger::log_msg(LOG_INFO, "Running all tests.");
            for (auto const &it : all_tests) {
                current_test_name = it;
                /* Configuration parsing. */
                if (!config_filename.empty())
                    current_cfg = parse_configuration_from_file(config_filename);
                else if (cfg.empty())
                    current_cfg =
                      parse_configuration_from_file(get_default_config_path(current_test_name));
                else
                    current_cfg = cfg;

                error_code = run_test(current_test_name, current_cfg, wt_open_config);
                if (error_code != 0)
                    break;
            }
        } else {
            current_test_name = test_name;
            /* Check the test exists. */
            if (std::find(all_tests.begin(), all_tests.end(), current_test_name) ==
              all_tests.end()) {
                test_harness::logger::log_msg(
                  LOG_ERROR, "The test " + current_test_name + " was not found.");
                error_code = -1;
            } else {
                /* Configuration parsing. */
                if (!config_filename.empty())
                    cfg = parse_configuration_from_file(config_filename);
                else if (cfg.empty())
                    cfg = parse_configuration_from_file(get_default_config_path(current_test_name));
                error_code = run_test(current_test_name, cfg, wt_open_config);
            }
        }

        if (error_code != 0)
            test_harness::logger::log_msg(LOG_ERROR, "Test " + current_test_name + " failed.");
    } else
        test_harness::logger::log_msg(LOG_ERROR,
          "Invalid command line arguments supplied. Try "
          "'./run -h' for help.");

    return (error_code);
}<|MERGE_RESOLUTION|>--- conflicted
+++ resolved
@@ -41,11 +41,8 @@
 #include "search_near_02.cpp"
 #include "search_near_03.cpp"
 #include "test_template.cpp"
-<<<<<<< HEAD
 #include "cache_resize.cpp"
-=======
 #include "bounded_cursor_perf.cpp"
->>>>>>> 2868129b
 
 /* Declarations to avoid the error raised by -Werror=missing-prototypes. */
 const std::string parse_configuration_from_file(const std::string &filename);
@@ -140,13 +137,10 @@
         search_near_03(test_harness::test_args{config, test_name, wt_open_config}).run();
     else if (test_name == "test_template")
         test_template(test_harness::test_args{config, test_name, wt_open_config}).run();
-<<<<<<< HEAD
     else if (test_name == "cache_resize")
         cache_resize(test_harness::test_args{config, test_name, wt_open_config}).run();
-=======
     else if (test_name == "bounded_cursor_perf")
         bounded_cursor_perf(test_harness::test_args{config, test_name, wt_open_config}).run();
->>>>>>> 2868129b
     else {
         test_harness::logger::log_msg(LOG_ERROR, "Test not found: " + test_name);
         error_code = -1;
@@ -169,16 +163,9 @@
 {
     std::string cfg, config_filename, current_cfg, current_test_name, test_name, wt_open_config;
     int64_t error_code = 0;
-<<<<<<< HEAD
-    const std::vector<std::string> all_tests = {"burst_inserts", "cache_resize", "cursor_bound_01",
-      "hs_cleanup", "operations_test", "search_near_01", "search_near_02", "search_near_03",
-      "test_template"};
-=======
-
     const std::vector<std::string> all_tests = {"bounded_cursor_perf", "burst_inserts",
-      "cursor_bound_01", "hs_cleanup", "operations_test", "search_near_01", "search_near_02",
-      "search_near_03", "test_template"};
->>>>>>> 2868129b
+      "cache_resize", "cursor_bound_01", "hs_cleanup", "operations_test", "search_near_01",
+      "search_near_02", "search_near_03", "test_template"};
 
     /* Set the program name for error messages. */
     (void)testutil_set_progname(argv);
