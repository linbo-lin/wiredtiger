--- conflicted
+++ resolved
@@ -291,19 +291,12 @@
     p = config;
     max = sizeof(config);
 
-<<<<<<< HEAD
-    CONFIG_APPEND(p, "key_format=%s,allocation_size=%d,%s,internal_page_max=%" PRIu32
-                     ",leaf_page_max=%" PRIu32 ",memory_page_max=%" PRIu32,
+    CONFIG_APPEND(p,
+      "key_format=%s,allocation_size=%d,%s,internal_page_max=%" PRIu32 ",leaf_page_max=%" PRIu32
+      ",memory_page_max=%" PRIu32,
       (g.type == ROW) ? "u" : "r", BLOCK_ALLOCATION_SIZE,
       g.c_firstfit ? "block_allocation=first" : "", g.intl_page_max, g.leaf_page_max,
       MEGABYTE(g.c_memory_page_max));
-=======
-    CONFIG_APPEND(p,
-      "key_format=%s,allocation_size=512,%s,internal_page_max=%" PRIu32 ",leaf_page_max=%" PRIu32
-      ",memory_page_max=%" PRIu32,
-      (g.type == ROW) ? "u" : "r", g.c_firstfit ? "block_allocation=first" : "", g.intl_page_max,
-      g.leaf_page_max, MEGABYTE(g.c_memory_page_max));
->>>>>>> 1900a1c0
 
     /*
      * Configure the maximum key/value sizes, but leave it as the default if we come up with
