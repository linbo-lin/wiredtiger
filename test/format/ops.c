--- conflicted
+++ resolved
@@ -624,19 +624,6 @@
           (notfound_ok && ret == WT_NOTFOUND) || ret == WT_CACHE_FULL || ret == WT_ROLLBACK); \
     } while (0)
 
-/*
-<<<<<<< HEAD
- * Rollback updates returning prepare-conflict, they're unlikely to succeed unless the prepare
- * aborts. Reads wait out the error, so it's unexpected.
- */
-#define READ_OP_FAILED(notfound_ok) OP_FAILED(notfound_ok)
-#define WRITE_OP_FAILED(notfound_ok)    \
-    do {                                \
-        if (ret == WT_PREPARE_CONFLICT) \
-            ret = WT_ROLLBACK;          \
-        OP_FAILED(notfound_ok);         \
-    } while (0)
-
 /* Isolation configuration. */
 typedef enum {
     ISOLATION_IMPLICIT,
@@ -695,7 +682,7 @@
                 positioned = true;
                 SNAP_TRACK(tinfo, READ);
             } else
-                READ_OP_FAILED(true);
+                OP_FAILED(true);
         }
 
         /*
@@ -718,7 +705,7 @@
                 positioned = true;
                 __wt_yield(); /* Encourage races */
             } else
-                WRITE_OP_FAILED(true);
+                OP_FAILED(true);
         }
     }
 
@@ -739,7 +726,7 @@
         if (ret == 0) {
             SNAP_TRACK(tinfo, INSERT);
         } else
-            WRITE_OP_FAILED(false);
+            OP_FAILED(false);
         break;
     case MODIFY:
         switch (table->type) {
@@ -760,7 +747,7 @@
             positioned = true;
             SNAP_TRACK(tinfo, MODIFY);
         } else
-            WRITE_OP_FAILED(true);
+            OP_FAILED(true);
         break;
     case READ:
         ++tinfo->search;
@@ -769,7 +756,7 @@
             positioned = true;
             SNAP_TRACK(tinfo, READ);
         } else
-            READ_OP_FAILED(true);
+            OP_FAILED(true);
         break;
     case REMOVE:
         ++tinfo->remove;
@@ -789,7 +776,7 @@
              */
             SNAP_TRACK(tinfo, REMOVE);
         } else
-            WRITE_OP_FAILED(true);
+            OP_FAILED(true);
         break;
     case TRUNCATE:
         ++tinfo->truncate;
@@ -806,7 +793,7 @@
         if (ret == 0) {
             SNAP_TRACK(tinfo, TRUNCATE);
         } else
-            WRITE_OP_FAILED(false);
+            OP_FAILED(false);
         break;
     case UPDATE:
         ++tinfo->update;
@@ -823,7 +810,7 @@
             positioned = true;
             SNAP_TRACK(tinfo, UPDATE);
         } else
-            WRITE_OP_FAILED(false);
+            OP_FAILED(false);
         break;
     }
 
@@ -838,7 +825,7 @@
             if ((ret = nextprev(tinfo, next)) == 0)
                 continue;
 
-            READ_OP_FAILED(true);
+            OP_FAILED(true);
             break;
         }
     }
@@ -859,8 +846,6 @@
 }
 
 /*
-=======
->>>>>>> e2cc98ca
  * ops_session_open --
  *     Create a new session for the thread.
  */
@@ -1042,7 +1027,6 @@
         tinfo->keyno = mmrand(&tinfo->rnd, 1, (u_int)max_rows);
 
         /*
-<<<<<<< HEAD
          * If the operation is a truncate, select a range.
          *
          * Truncate up to 5% of the table. If the range overlaps the beginning/end of the table, set
@@ -1054,145 +1038,6 @@
          */
         if (op == TRUNCATE) {
             tinfo->last = tinfo->keyno = mmrand(&tinfo->rnd, 1, (u_int)max_rows);
-=======
-         * Inserts, removes and updates can be done following a cursor set-key, or based on a cursor
-         * position taken from a previous search. If not already doing a read, position the cursor
-         * at an existing point in the tree 20% of the time.
-         */
-        positioned = false;
-        if (op != READ && mmrand(&tinfo->rnd, 1, 5) == 1) {
-            ++tinfo->search;
-            ret = read_row(tinfo);
-            if (ret == 0) {
-                positioned = true;
-                SNAP_TRACK(tinfo, READ);
-            } else
-                OP_FAILED(true);
-        }
-
-        /*
-         * If we're in a transaction, optionally reserve a row: it's an update so cannot be done at
-         * lower isolation levels. Reserving a row in an implicit transaction will work, but doesn't
-         * make sense. Reserving a row before a read isn't sensible either, but it's not unexpected.
-         */
-        if (intxn && iso_level == ISOLATION_SNAPSHOT && mmrand(&tinfo->rnd, 0, 20) == 1) {
-            switch (table->type) {
-            case ROW:
-                ret = row_reserve(tinfo, positioned);
-                break;
-            case FIX:
-            case VAR:
-                ret = col_reserve(tinfo, positioned);
-                break;
-            }
-            if (ret == 0) {
-                positioned = true;
-                __wt_yield(); /* Encourage races */
-            } else
-                OP_FAILED(true);
-        }
-
-        /* Perform the operation. */
-        switch (op) {
-        case INSERT:
-            switch (table->type) {
-            case ROW:
-                ret = row_insert(tinfo, positioned);
-                break;
-            case FIX:
-            case VAR:
-                /*
-                 * We can only append so many new records, once we reach that limit, update a record
-                 * instead of inserting.
-                 */
-                cip = &tinfo->col_insert[table->id - 1];
-                if (cip->insert_list_cnt >= WT_ELEMENTS(cip->insert_list))
-                    goto update_instead_of_chosen_op;
-
-                ret = col_insert(tinfo);
-                break;
-            }
-
-            /* Insert never leaves the cursor positioned. */
-            positioned = false;
-            if (ret == 0) {
-                ++tinfo->insert;
-                SNAP_TRACK(tinfo, INSERT);
-            } else
-                OP_FAILED(false);
-            break;
-        case MODIFY:
-            ++tinfo->update;
-            switch (table->type) {
-            case FIX:
-                testutil_die(
-                  0, "%s", "fixed-length column-store does not support modify operations");
-                /* NOTREACHED */
-            case ROW:
-                ret = row_modify(tinfo, positioned);
-                break;
-            case VAR:
-                ret = col_modify(tinfo, positioned);
-                break;
-            }
-            if (ret == 0) {
-                positioned = true;
-                SNAP_TRACK(tinfo, MODIFY);
-            } else
-                OP_FAILED(true);
-            break;
-        case READ:
-            ++tinfo->search;
-            ret = read_row(tinfo);
-            if (ret == 0) {
-                positioned = true;
-                SNAP_TRACK(tinfo, READ);
-            } else
-                OP_FAILED(true);
-            break;
-        case REMOVE:
-            switch (table->type) {
-            case ROW:
-                ret = row_remove(tinfo, positioned);
-                break;
-            case FIX:
-            case VAR:
-                ret = col_remove(tinfo, positioned);
-                break;
-            }
-            if (ret == 0) {
-                ++tinfo->remove;
-                /*
-                 * Don't set positioned: it's unchanged from the previous state, but not necessarily
-                 * set.
-                 */
-                SNAP_TRACK(tinfo, REMOVE);
-            } else
-                OP_FAILED(true);
-            break;
-        case TRUNCATE:
-            /*
-             * A maximum of 2 truncation operations at a time in an object, more than that can lead
-             * to serious thrashing.
-             */
-            if (__wt_atomic_addv64(&table->truncate_cnt, 1) > 2) {
-                (void)__wt_atomic_subv64(&table->truncate_cnt, 1);
-                goto update_instead_of_chosen_op;
-            }
-
-            if (!positioned)
-                tinfo->keyno = mmrand(&tinfo->rnd, 1, (u_int)max_rows);
-
-            /*
-             * Truncate up to 5% of the table. If the range overlaps the beginning/end of the table,
-             * set the key to 0 (the truncate function then sets a cursor to NULL so that code is
-             * tested).
-             *
-             * This gets tricky: there are 2 directions (truncating from lower keys to the current
-             * position or from the current position to higher keys), and collation order
-             * (truncating from lower keys to higher keys or vice-versa).
-             */
->>>>>>> e2cc98ca
             greater_than = mmrand(&tinfo->rnd, 0, 1) == 1;
             range = max_rows < 20 ? 0 : mmrand(&tinfo->rnd, 0, (u_int)max_rows / 20);
             if (greater_than) {
@@ -1218,46 +1063,6 @@
                         tinfo->keyno -= range;
                 }
             }
-<<<<<<< HEAD
-=======
-            switch (table->type) {
-            case ROW:
-                ret = row_truncate(tinfo);
-                break;
-            case FIX:
-            case VAR:
-                ret = col_truncate(tinfo);
-                break;
-            }
-            (void)__wt_atomic_subv64(&table->truncate_cnt, 1);
-
-            /* Truncate never leaves the cursor positioned. */
-            positioned = false;
-            if (ret == 0) {
-                ++tinfo->truncate;
-                SNAP_TRACK(tinfo, TRUNCATE);
-            } else
-                OP_FAILED(false);
-            break;
-        case UPDATE:
-update_instead_of_chosen_op:
-            ++tinfo->update;
-            switch (table->type) {
-            case ROW:
-                ret = row_update(tinfo, positioned);
-                break;
-            case FIX:
-            case VAR:
-                ret = col_update(tinfo, positioned);
-                break;
-            }
-            if (ret == 0) {
-                positioned = true;
-                SNAP_TRACK(tinfo, UPDATE);
-            } else
-                OP_FAILED(false);
-            break;
->>>>>>> e2cc98ca
         }
 
         /*
@@ -1295,7 +1100,6 @@
                 val_gen(table, &tinfo->rnd, tinfo->new_value, &tinfo->bitv, tinfo->keyno);
         }
 
-<<<<<<< HEAD
         /*
          * For modify we haven't created the new value when we queue up the operation; we have to
          * modify a RS or VLCS table first so we have a value from which we can set any FLCS values
@@ -1315,11 +1119,6 @@
             ret = table_op(tinfo, intxn, iso_level, op);
             testutil_assert(ret == 0 || ret == WT_ROLLBACK);
             skip2 = table;
-=======
-                OP_FAILED(true);
-                break;
-            }
->>>>>>> e2cc98ca
         }
         if (ret == 0 && table->mirror)
             for (i = 1; i <= ntables; ++i)
@@ -1370,17 +1169,10 @@
          */
         prepared = false;
         if (GV(OPS_PREPARE) && mmrand(&tinfo->rnd, 1, 10) == 1) {
-<<<<<<< HEAD
             if ((ret = prepare_transaction(tinfo)) != 0) {
                 testutil_assert(ret == WT_ROLLBACK);
                 goto rollback;
             }
-=======
-            if ((ret = prepare_transaction(tinfo)) != 0)
-                OP_FAILED(false);
-
-            __wt_yield(); /* Encourage races */
->>>>>>> e2cc98ca
             prepared = true;
         }
 
